swagger: '2.0'
info:
  title: Harbor API
  description: These APIs provide services for manipulating Harbor project.
  version: 1.7.0
host: localhost
schemes:
  - http
  - https
basePath: /api
produces:
  - application/json
  - text/plain
consumes:
  - application/json
securityDefinitions:
  basicAuth:
    type: basic
security:
  - basicAuth: []
paths:
  /health:
    get:
      summary: 'Health check API'
      description: |
        The endpoint returns the health stauts of the system.
      tags:
        - Products
      responses:
        '200':
          description: The system health status.
          schema:
            $ref: '#/definitions/OverallHealthStatus'
  /search:
    get:
      summary: 'Search for projects, repositories and helm charts'
      description: |
        The Search endpoint returns information about the projects ,repositories  and helm charts offered at public status or related to the current logged in user. The response includes the project, repository list and charts in a proper display order.
      parameters:
        - name: q
          in: query
          description: Search parameter for project and repository name.
          required: true
          type: string
      tags:
        - Products
      responses:
        '200':
          description: An array of search results
          schema:
            type: array
            items:
              $ref: '#/definitions/Search'
        '500':
          description: Unexpected internal errors.
  /projects:
    get:
      summary: List projects
      description: |
        This endpoint returns all projects created by Harbor, and can be filtered by project name.
      parameters:
        - name: name
          in: query
          description: The name of project.
          required: false
          type: string
        - name: public
          in: query
          description: The project is public or private.
          required: false
          type: boolean
          format: int32
        - name: owner
          in: query
          description: The name of project owner.
          required: false
          type: string
        - name: page
          in: query
          type: integer
          format: int32
          required: false
          description: 'The page nubmer, default is 1.'
        - name: page_size
          in: query
          type: integer
          format: int32
          required: false
          description: 'The size of per page, default is 10, maximum is 100.'
      tags:
        - Products
      responses:
        '200':
          description: Return all matched projects.
          schema:
            type: array
            items:
              $ref: '#/definitions/Project'
          headers:
            X-Total-Count:
              description: The total count of projects
              type: integer
            Link:
              description: Link refers to the previous page and next page
              type: string
        '401':
          description: User need to log in first.
        '500':
          description: Internal errors.
    head:
      summary: Check if the project name user provided already exists.
      description: |
        This endpoint is used to check if the project name user provided already exist.
      parameters:
        - name: project_name
          in: query
          description: Project name for checking exists.
          required: true
          type: string
      tags:
        - Products
      responses:
        '200':
          description: Project name exists.
        '401':
          description: User need to log in first.
        '404':
          description: Project name does not exist.
        '500':
          description: Unexpected internal errors.
    post:
      summary: Create a new project.
      description: |
        This endpoint is for user to create a new project.
      parameters:
        - name: project
          in: body
          description: New created project.
          required: true
          schema:
            $ref: '#/definitions/ProjectReq'
      tags:
        - Products
      responses:
        '201':
          description: Project created successfully.
        '400':
          description: Unsatisfied with constraints of the project creation.
        '401':
          description: User need to log in first.
        '409':
          description: Project name already exists.
        '415':
          $ref: '#/responses/UnsupportedMediaType'
        '500':
          description: Unexpected internal errors.
  '/projects/{project_id}':
    get:
      summary: Return specific project detail information
      description: |
        This endpoint returns specific project information by project ID.
      parameters:
        - name: project_id
          in: path
          description: Project ID for filtering results.
          required: true
          type: integer
          format: int64
      tags:
        - Products
      responses:
        '200':
          description: Return matched project information.
          schema:
            $ref: '#/definitions/Project'
        '401':
          description: User need to log in first.
        '500':
          description: Internal errors.
    put:
      summary: Update properties for a selected project.
      description: |
        This endpoint is aimed to update the properties of a project.
      parameters:
        - name: project_id
          in: path
          type: integer
          format: int64
          required: true
          description: Selected project ID.
        - name: project
          in: body
          required: true
          schema:
            $ref: '#/definitions/ProjectReq'
          description: Updates of project.
      tags:
        - Products
      responses:
        '200':
          description: Updated project properties successfully.
        '400':
          description: Illegal format of provided ID value.
        '401':
          description: User need to log in first.
        '403':
          description: User does not have permission to the project.
        '404':
          description: Project ID does not exist.
        '500':
          description: Unexpected internal errors.
    delete:
      summary: Delete project by projectID
      description: |
        This endpoint is aimed to delete project by project ID.
      parameters:
        - name: project_id
          in: path
          description: Project ID of project which will be deleted.
          required: true
          type: integer
          format: int64
      tags:
        - Products
      responses:
        '200':
          description: Project is deleted successfully.
        '400':
          description: Invalid project id.
        '403':
          description: User need to log in first.
        '404':
          description: Project does not exist.
        '412':
          description: 'Project contains policies, can not be deleted.'
        '500':
          description: Internal errors.
  '/projects/{project_id}/logs':
    get:
      summary: Get access logs accompany with a relevant project.
      description: |
        This endpoint let user search access logs filtered by operations and date time ranges.
      parameters:
        - name: project_id
          in: path
          type: integer
          format: int64
          required: true
          description: Relevant project ID
        - name: username
          in: query
          type: string
          required: false
          description: Username of the operator.
        - name: repository
          in: query
          type: string
          required: false
          description: The name of repository
        - name: tag
          in: query
          type: string
          required: false
          description: The name of tag
        - name: operation
          in: query
          type: string
          required: false
          description: The operation
        - name: begin_timestamp
          in: query
          type: string
          required: false
          description: The begin timestamp
        - name: end_timestamp
          in: query
          type: string
          required: false
          description: The end timestamp
        - name: page
          in: query
          type: integer
          format: int32
          required: false
          description: 'The page nubmer, default is 1.'
        - name: page_size
          in: query
          type: integer
          format: int32
          required: false
          description: 'The size of per page, default is 10, maximum is 100.'
      tags:
        - Products
      responses:
        '200':
          description: Get access log successfully.
          schema:
            type: array
            items:
              $ref: '#/definitions/AccessLog'
          headers:
            X-Total-Count:
              description: The total count of access logs
              type: integer
            Link:
              description: Link refers to the previous page and next page
              type: string
        '400':
          description: Illegal format of provided ID value.
        '401':
          description: User need to log in first.
        '500':
          description: Unexpected internal errors.
  '/projects/{project_id}/metadatas':
    get:
      summary: Get project metadata.
      description: |
        This endpoint returns metadata of the project specified by project ID.
      parameters:
        - name: project_id
          in: path
          description: The ID of project.
          required: true
          type: integer
          format: int64
      tags:
        - Products
      responses:
        '200':
          description: Get metadata successfully.
          schema:
            $ref: '#/definitions/ProjectMetadata'
        '401':
          description: User need to login first.
        '500':
          description: Internal server errors.
    post:
      summary: Add metadata for the project.
      description: |
        This endpoint is aimed to add metadata of a project.
      parameters:
        - name: project_id
          in: path
          type: integer
          format: int64
          required: true
          description: Selected project ID.
        - name: metadata
          in: body
          required: true
          schema:
            $ref: '#/definitions/ProjectMetadata'
          description: The metadata of project.
      tags:
        - Products
      responses:
        '200':
          description: Add metadata successfully.
        '400':
          description: Invalid request.
        '401':
          description: User need to log in first.
        '403':
          description: User does not have permission to the project.
        '404':
          description: Project ID does not exist.
        '415':
          $ref: '#/responses/UnsupportedMediaType'
        '500':
          description: Internal server errors.
  '/projects/{project_id}/metadatas/{meta_name}':
    get:
      summary: Get project metadata
      description: |
        This endpoint returns specified metadata of a project.
      parameters:
        - name: project_id
          in: path
          description: Project ID for filtering results.
          required: true
          type: integer
          format: int64
        - name: meta_name
          in: path
          description: The name of metadat.
          required: true
          type: string
      tags:
        - Products
      responses:
        '200':
          description: Get metadata successfully.
          schema:
            $ref: '#/definitions/ProjectMetadata'
        '401':
          description: User need to log in first.
        '500':
          description: Internal server errors.
    put:
      summary: Update metadata of a project.
      description: |
        This endpoint is aimed to update the metadata of a project.
      parameters:
        - name: project_id
          in: path
          type: integer
          format: int64
          required: true
          description: The ID of project.
        - name: meta_name
          in: path
          description: The name of metadat.
          required: true
          type: string
      tags:
        - Products
      responses:
        '200':
          description: Updated metadata successfully.
        '400':
          description: Invalid request.
        '401':
          description: User need to log in first.
        '403':
          description: User does not have permission to the project.
        '404':
          description: Project or metadata does not exist.
        '500':
          description: Internal server errors.
    delete:
      summary: Delete metadata of a project
      description: |
        This endpoint is aimed to delete metadata of a project.
      parameters:
        - name: project_id
          in: path
          description: The ID of project.
          required: true
          type: integer
          format: int64
        - name: meta_name
          in: path
          description: The name of metadat.
          required: true
          type: string
      tags:
        - Products
      responses:
        '200':
          description: Metadata is deleted successfully.
        '400':
          description: Invalid requst.
        '403':
          description: User need to log in first.
        '404':
          description: Project or metadata does not exist.
        '500':
          description: Internal server errors.
  '/projects/{project_id}/members':
    get:
      summary: Get all project member information
      description: Get all project member information
      parameters:
        - name: project_id
          in: path
          type: integer
          format: int64
          required: true
          description: Relevant project ID.
        - name: entityname
          in: query
          type: string
          description: The entity name to search.
      tags:
        - Products
      responses:
        '200':
          description: Get project members successfully.
          schema:
            type: array
            items:
              $ref: '#/definitions/ProjectMemberEntity'
        '400':
          description: The project id is invalid.
        '401':
          description: User need to log in first.
        '403':
          description: User in session does not have permission to the project.
        '404':
          description: Project ID does not exist.
        '500':
          description: Unexpected internal errors.
    post:
      summary: Create project member
      description: 'Create project member relationship, the member can be one of the user_member and group_member,  The user_member need to specify user_id or username. If the user already exist in harbor DB, specify the user_id,  If does not exist in harbor DB, it will SearchAndOnBoard the user. The group_member need to specify id or ldap_group_dn. If the group already exist in harbor DB. specify the user group''s id,  If does not exist, it will SearchAndOnBoard the group. '
      tags:
        - Products
      parameters:
        - name: project_id
          in: path
          type: integer
          format: int64
          required: true
          description: Relevant project ID.
        - name: project_member
          in: body
          schema:
            $ref: '#/definitions/ProjectMember'
      responses:
        '201':
          description: Project member created successfully.
        '400':
          description: 'Illegal format of project member or project id is invalid, or LDAP DN is invalid.'
        '401':
          description: User need to log in first.
        '403':
          description: User in session does not have permission to the project.
        '404':
          description: 'Project does not exist, or the username does not found, or the user group does not found.'
        '409':
          description: An LDAP user group with same DN already exist.
        '500':
          description: Unexpected internal errors.
  '/projects/{project_id}/members/{mid}':
    get:
      summary: Get the project member information
      description: Get the project member information
      tags:
        - Products
      parameters:
        - name: project_id
          in: path
          type: integer
          format: int64
          required: true
          description: Relevant project ID.
        - name: mid
          in: path
          type: integer
          format: int64
          required: true
          description: The member ID
      responses:
        '200':
          description: Project member retrieved successfully.
          schema:
            $ref: '#/definitions/ProjectMemberEntity'
        '400':
          description: 'Illegal format of project member or invalid project id, member id.'
        '401':
          description: User need to log in first.
        '403':
          description: User in session does not have permission to the project.
        '404':
          description: Project or projet member does not exist.
        '500':
          description: Unexpected internal errors.
    put:
      summary: Update project member
      description: Update project member relationship
      tags:
        - Products
      parameters:
        - name: project_id
          in: path
          type: integer
          format: int64
          required: true
          description: Relevant project ID.
        - name: mid
          in: path
          type: integer
          format: int64
          required: true
          description: Member ID.
        - name: role
          in: body
          schema:
            $ref: '#/definitions/RoleRequest'
      responses:
        '200':
          description: Project member updated successfully.
        '400':
          description: 'Invalid role id, it should be 1,2 or 3, or invalid project id, or invalid member id.'
        '401':
          description: User need to log in first.
        '403':
          description: User in session does not have permission to the project.
        '404':
          description: project or project member does not exist.
        '500':
          description: Unexpected internal errors.
    delete:
      summary: Delete project member
      tags:
        - Products
      parameters:
        - name: project_id
          in: path
          type: integer
          format: int64
          required: true
          description: Relevant project ID.
        - name: mid
          in: path
          type: integer
          format: int64
          required: true
          description: Member ID.
      responses:
        '200':
          description: Project member deleted successfully.
        '400':
          description: The project id or project member id is invalid.
        '401':
          description: User need to log in first.
        '403':
          description: User in session does not have permission to the project.
        '500':
          description: Unexpected internal errors.
  /statistics:
    get:
      summary: Get projects number and repositories number relevant to the user
      description: |
        This endpoint is aimed to statistic all of the projects number and repositories number relevant to the logined user, also the public projects number and repositories number. If the user is admin, he can also get total projects number and total repositories number.
      tags:
        - Products
      responses:
        '200':
          description: Get the projects number and repositories number relevant to the user successfully.
          schema:
            $ref: '#/definitions/StatisticMap'
        '401':
          description: User need to log in first.
        '500':
          description: Unexpected internal errors.
  /users:
    get:
      summary: Get registered users of Harbor.
      description: |
        This endpoint is for user to search registered users, support for filtering results with username.Notice, by now this operation is only for administrator.
      parameters:
        - name: username
          in: query
          type: string
          required: false
          description: Username for filtering results.
        - name: email
          in: query
          type: string
          required: false
          description: Email for filtering results.
        - name: page
          in: query
          type: integer
          format: int32
          required: false
          description: 'The page nubmer, default is 1.'
        - name: page_size
          in: query
          type: integer
          format: int32
          required: false
          description: The size of per page.
      tags:
        - Products
      responses:
        '200':
          description: Searched for users of Harbor successfully.
          schema:
            type: array
            items:
              $ref: '#/definitions/User'
        '400':
          description: Invalid user ID.
        '401':
          description: User need to log in first.
        '403':
          description: User does not have permission of admin role.
        '500':
          description: Unexpected internal errors.
    post:
      summary: Creates a new user account.
      description: |
        This endpoint is to create a user if the user does not already exist.
      parameters:
        - name: user
          in: body
          description: New created user.
          required: true
          schema:
            $ref: '#/definitions/User'
      tags:
        - Products
      responses:
        '201':
          description: User created successfully.
        '400':
          description: Unsatisfied with constraints of the user creation.
        '403':
          description: User registration can only be used by admin role user when self-registration is off.
        '415':
          $ref: '#/responses/UnsupportedMediaType'
        '500':
          description: Unexpected internal errors.
  /users/current:
    get:
      summary: Get current user info.
      description: |
        This endpoint is to get the current user information.
      tags:
        - Products
      responses:
        '200':
          description: Get current user information successfully.
          schema:
            $ref: '#/definitions/User'
        '401':
          description: User need to log in first.
  /users/current/permissions:
    get:
      summary: Get current user permissions.
      description: |
        This endpoint is to get the current user permissions.
      parameters:
        - name: scope
          in: query
          type: string
          required: false
          description: Get permissions of the scope
        - name: relative
          in: query
          type: boolean
          required: false
          description: |
            If true, the resources in the response are relative to the scope,
            eg for resource '/project/1/repository' if relative is 'true' then the resource in response will be 'repository'.
      tags:
        - Products
      responses:
        '200':
          description: Get current user permission successfully.
          schema:
            type: array
            items:
              $ref: '#/definitions/Permission'
        '401':
          description: User need to log in first.
        '500':
          description: Internal errors.
  /users/search:
    get:
      summary: Search users by username, email
      description: |
        This endpoint is to search the users by username, email.
      parameters:
        - name: username
          in: query
          type: string
          required: false
          description: Username for filtering results.
        - name: email
          in: query
          type: string
          required: false
          description: Email for filtering results.
        - name: page
          in: query
          type: integer
          format: int32
          required: false
          description: 'The page nubmer, default is 1.'
        - name: page_size
          in: query
          type: integer
          format: int32
          required: false
          description: The size of per page.
      tags:
        - Products
      responses:
        '200':
          description: Search users by username, email successfully.
          schema:
            type: array
            items:
              $ref: '#/definitions/UserSearch'
        '500':
          description: Unexpected internal errors.
  '/users/{user_id}':
    get:
      summary: Get a user's profile.
      description: |
        Get user's profile with user id.
      parameters:
        - name: user_id
          in: path
          type: integer
          format: int
          required: true
          description: Registered user ID
      tags:
        - Products
      responses:
        '200':
          description: Get user's profile successfully.
          schema:
            $ref: '#/definitions/User'
        '400':
          description: Invalid user ID.
        '401':
          description: User need to log in first.
        '403':
          description: User does not have permission of admin role.
        '404':
          description: User ID does not exist.
        '500':
          description: Unexpected internal errors.
    put:
      summary: Update a registered user to change his profile.
      description: |
        This endpoint let a registered user change his profile.
      parameters:
        - name: user_id
          in: path
          type: integer
          format: int
          required: true
          description: Registered user ID
        - name: profile
          in: body
          description: 'Only email, realname and comment can be modified.'
          required: true
          schema:
            $ref: '#/definitions/UserProfile'
      tags:
        - Products
      responses:
        '200':
          description: Updated user's profile successfully.
        '400':
          description: Invalid user ID.
        '401':
          description: User need to log in first.
        '403':
          description: User does not have permission of admin role.
        '404':
          description: User ID does not exist.
        '500':
          description: Unexpected internal errors.
    delete:
      summary: Mark a registered user as be removed.
      description: |
        This endpoint let administrator of Harbor mark a registered user as
        be removed.It actually won't be deleted from DB.
      parameters:
        - name: user_id
          in: path
          type: integer
          format: int
          required: true
          description: User ID for marking as to be removed.
      tags:
        - Products
      responses:
        '200':
          description: Marked user as be removed successfully.
        '400':
          description: Invalid user ID.
        '401':
          description: User need to log in first.
        '403':
          description: User does not have permission of admin role.
        '404':
          description: User ID does not exist.
        '500':
          description: Unexpected internal errors.
  '/users/{user_id}/password':
    put:
      summary: Change the password on a user that already exists.
      description: |
        This endpoint is for user to update password. Users with the admin role can change any user's password. Guest users can change only their own password.
      parameters:
        - name: user_id
          in: path
          type: integer
          format: int
          required: true
          description: Registered user ID.
        - name: password
          in: body
          description: Password to be updated, the attribute 'old_password' is optional when the API is called by the system administrator.
          required: true
          schema:
            $ref: '#/definitions/Password'
      tags:
        - Products
      responses:
        '200':
          description: Updated password successfully.
        '400':
          description: Invalid user ID; Old password is blank; New password is blank.
        '401':
          description: Don't have authority to change password. Please check login status.
        '403':
          description: The caller does not have permission to update the password of the user with given ID, or the old password in request body is not correct. 
        '500':
          description: Unexpected internal errors.
  '/users/{user_id}/sysadmin':
    put:
      summary: Update a registered user to change to be an administrator of Harbor.
      description: |
        This endpoint let a registered user change to be an administrator
        of Harbor.
      parameters:
        - name: user_id
          in: path
          type: integer
          format: int
          required: true
          description: Registered user ID
        - name: has_admin_role
          in: body
          description: Toggle a user to admin or not.
          required: true
          schema:
            $ref: '#/definitions/HasAdminRole'
      tags:
        - Products
      responses:
        '200':
          description: Updated user's admin role successfully.
        '400':
          description: Invalid user ID.
        '401':
          description: User need to log in first.
        '403':
          description: User does not have permission of admin role.
        '404':
          description: User ID does not exist.
        '500':
          description: Unexpected internal errors.
  /repositories:
    get:
      summary: Get repositories accompany with relevant project and repo name.
      description: |
        This endpoint lets user search repositories accompanying with relevant project ID and repo name. Repositories can be sorted by repo name, creation_time, update_time in either ascending or descending order.
      parameters:
        - name: project_id
          in: query
          type: integer
          format: int32
          required: true
          description: Relevant project ID.
        - name: q
          in: query
          type: string
          required: false
          description: Repo name for filtering results.
        - name: sort
          in: query
          type: string
          required: false
          description: |
            Sort method, valid values include: 'name', '-name', 'creation_time', '-creation_time', 'update_time', '-update_time'. Here '-' stands for descending order.
        - name: label_id
          in: query
          type: integer
          required: false
          description: The ID of label used to filter the result.
        - name: page
          in: query
          type: integer
          format: int32
          required: false
          description: 'The page nubmer, default is 1.'
        - name: page_size
          in: query
          type: integer
          format: int32
          required: false
          description: 'The size of per page, default is 10, maximum is 100.'
      tags:
        - Products
      responses:
        '200':
          description: Get repositories successfully.
          schema:
            type: array
            items:
              $ref: '#/definitions/Repository'
          headers:
            X-Total-Count:
              description: The total count of repositories
              type: integer
            Link:
              description: Link refers to the previous page and next page
              type: string
        '400':
          description: Invalid project ID.
        '403':
          description: Project is not public or current user is irrelevant to the repository.
        '404':
          description: Project ID does not exist.
        '500':
          description: Unexpected internal errors.
  '/repositories/{repo_name}':
    delete:
      summary: Delete a repository.
      description: |
        This endpoint let user delete a repository with name.
      parameters:
        - name: repo_name
          in: path
          type: string
          required: true
          description: The name of repository which will be deleted.
      tags:
        - Products
      responses:
        '200':
          description: Delete successfully.
        '400':
          description: Invalid repo_name.
        '401':
          description: Unauthorized.
        '403':
          description: Forbidden.
        '404':
          description: Repository not found.
    put:
      summary: Update description of the repository.
      description: |
        This endpoint is used to update description of the repository.
      parameters:
        - name: repo_name
          in: path
          type: string
          required: true
          description: The name of repository which will be deleted.
        - name: description
          in: body
          description: The description of the repository.
          required: true
          schema:
            $ref: '#/definitions/RepositoryDescription'
      tags:
        - Products
      responses:
        '200':
          description: Update successfully.
        '401':
          description: Unauthorized.
        '403':
          description: Forbidden.
        '404':
          description: Repository not found.
  '/repositories/{repo_name}/labels':
    get:
      summary: Get labels of a repository.
      description: |
        Get labels of a repository specified by the repo_name.
      parameters:
        - name: repo_name
          in: path
          type: string
          required: true
          description: The name of repository.
      tags:
        - Products
      responses:
        '200':
          description: Successfully.
          schema:
            type: array
            items:
              $ref: '#/definitions/Label'
        '401':
          description: Unauthorized.
        '403':
          description: Forbidden. User should have read permisson for the repository to perform the action.
        '404':
          description: Repository not found.
    post:
      summary: Add a label to the repository.
      description: |
        Add a label to the repository.
      parameters:
        - name: repo_name
          in: path
          type: string
          required: true
          description: The name of repository.
        - name: label
          in: body
          description: Only the ID property is required.
          required: true
          schema:
            $ref: '#/definitions/Label'
      tags:
        - Products
      responses:
        '200':
          description: Successfully.
        '401':
          description: Unauthorized.
        '403':
          description: Forbidden. User should have write permisson for the repository to perform the action.
        '404':
          description: Resource not found.
  '/repositories/{repo_name}/labels/{label_id}':
    delete:
      summary: Delete label from the repository.
      description: |
        Delete the label from the repository specified by the repo_name.
      parameters:
        - name: repo_name
          in: path
          type: string
          required: true
          description: The name of repository.
        - name: label_id
          in: path
          type: integer
          required: true
          description: The ID of label.
      tags:
        - Products
      responses:
        '200':
          description: Successfully.
        '401':
          description: Unauthorized.
        '403':
          description: Forbidden. User should have write permisson for the repository to perform the action.
        '404':
          description: Resource not found.
  '/repositories/{repo_name}/tags/{tag}':
    get:
      summary: Get the tag of the repository.
      description: |
        This endpoint aims to retrieve the tag of the repository. If deployed with Notary, the signature property of response represents whether the image is singed or not. If the property is null, the image is unsigned.
      parameters:
        - name: repo_name
          in: path
          type: string
          required: true
          description: Relevant repository name.
        - name: tag
          in: path
          type: string
          required: true
          description: Tag of the repository.
      tags:
        - Products
      responses:
        '200':
          description: Get tag successfully.
          schema:
            $ref: '#/definitions/DetailedTag'
        '500':
          description: Unexpected internal errors.
    delete:
      summary: Delete a tag in a repository.
      description: |
        This endpoint let user delete tags with repo name and tag.
      parameters:
        - name: repo_name
          in: path
          type: string
          required: true
          description: The name of repository which will be deleted.
        - name: tag
          in: path
          type: string
          required: true
          description: Tag of a repository.
      tags:
        - Products
      responses:
        '200':
          description: Delete tag successfully.
        '400':
          description: Invalid repo_name.
        '401':
          description: Unauthorized.
        '403':
          description: Forbidden.
        '404':
          description: Repository or tag not found.
  '/repositories/{repo_name}/tags':
    get:
      summary: Get tags of a relevant repository.
      description: |
        This endpoint aims to retrieve tags from a relevant repository. If deployed with Notary, the signature property of response represents whether the image is singed or not. If the property is null, the image is unsigned.
      parameters:
        - name: repo_name
          in: path
          type: string
          required: true
          description: Relevant repository name.
        - name: label_ids
          in: query
          type: string
          required: false
          description: A list of comma separated label IDs.
      tags:
        - Products
      responses:
        '200':
          description: Get tags successfully.
          schema:
            type: array
            items:
              $ref: '#/definitions/DetailedTag'
        '500':
          description: Unexpected internal errors.
    post:
      summary: Retag an image
      description: >
        This endpoint tags an existing image with another tag in this repo, source images
        can be in different repos or projects.
      parameters:
        - name: repo_name
          in: path
          type: string
          required: true
          description: Relevant repository name.
        - name: request
          in: body
          description: Request to give source image and target tag.
          required: true
          schema:
            $ref: '#/definitions/RetagReq'
      tags:
        - Products
      responses:
        '200':
          description: Image retag successfully.
        '400':
          description: Invalid image values provided.
        '401':
          description: User has no permission to the source project or destination project.
        '404':
          description: Project or repository not found.
        '409':
          description: Target tag already exists.
        '500':
          description: Unexpected internal errors.
  '/repositories/{repo_name}/tags/{tag}/labels':
    get:
      summary: Get labels of an image.
      description: |
        Get labels of an image specified by the repo_name and tag.
      parameters:
        - name: repo_name
          in: path
          type: string
          required: true
          description: The name of repository.
        - name: tag
          in: path
          type: string
          required: true
          description: The tag of the image.
      tags:
        - Products
      responses:
        '200':
          description: Successfully.
          schema:
            type: array
            items:
              $ref: '#/definitions/Label'
        '401':
          description: Unauthorized.
        '403':
          description: Forbidden. User should have read permisson for the image to perform the action.
        '404':
          description: Resource not found.
    post:
      summary: Add a label to image.
      description: |
        Add a label to the image.
      parameters:
        - name: repo_name
          in: path
          type: string
          required: true
          description: The name of repository.
        - name: tag
          in: path
          type: string
          required: true
          description: The tag of the image.
        - name: label
          in: body
          description: Only the ID property is required.
          required: true
          schema:
            $ref: '#/definitions/Label'
      tags:
        - Products
      responses:
        '200':
          description: Successfully.
        '401':
          description: Unauthorized.
        '403':
          description: Forbidden. User should have write permisson for the image to perform the action.
        '404':
          description: Resource not found.
  '/repositories/{repo_name}/tags/{tag}/labels/{label_id}':
    delete:
      summary: Delete label from the image.
      description: |
        Delete the label from the image specified by the repo_name and tag.
      parameters:
        - name: repo_name
          in: path
          type: string
          required: true
          description: The name of repository.
        - name: tag
          in: path
          type: string
          required: true
          description: The tag of the image.
        - name: label_id
          in: path
          type: integer
          required: true
          description: The ID of label.
      tags:
        - Products
      responses:
        '200':
          description: Successfully.
        '401':
          description: Unauthorized.
        '403':
          description: Forbidden. User should have write permisson for the image to perform the action.
        '404':
          description: Resource not found.
  '/repositories/{repo_name}/tags/{tag}/manifest':
    get:
      summary: Get manifests of a relevant repository.
      description: |
        This endpoint aims to retreive manifests from a relevant repository.
      parameters:
        - name: repo_name
          in: path
          type: string
          required: true
          description: Repository name
        - name: tag
          in: path
          type: string
          required: true
          description: Tag name
        - name: version
          in: query
          type: string
          required: false
          description: 'The version of manifest, valid value are "v1" and "v2", default is "v2"'
      tags:
        - Products
      responses:
        '200':
          description: Retrieved manifests from a relevant repository successfully.
          schema:
            $ref: '#/definitions/Manifest'
        '404':
          description: Retrieved manifests from a relevant repository not found.
        '500':
          description: Unexpected internal errors.
  '/repositories/{repo_name}/tags/{tag}/scan':
    post:
      summary: Scan the image.
      description: |
        Trigger jobservice to call Clair API to scan the image identified by the repo_name and tag.  Only project admins have permission to scan images under the project.
      parameters:
        - name: repo_name
          in: path
          type: string
          required: true
          description: Repository name
        - name: tag
          in: path
          type: string
          required: true
          description: Tag name
      tags:
        - Products
      responses:
        '200':
          description: Successfully created the job to scan image.
        '401':
          description: User needs to login or call the API with correct credentials.
        '403':
          description: User doesn't have permission to perform the action.
        '404':
          description: The image does not exist in Harbor.
        '415':
          $ref: '#/responses/UnsupportedMediaType'
        '503':
          description: Harbor is not deployed with Clair.
  '/repositories/{repo_name}/tags/{tag}/vulnerability/details':
    get:
      summary: Get vulnerability details of the image.
      description: |
        Call Clair API to get the vulnerability based on the previous successful scan.
      parameters:
        - name: repo_name
          in: path
          type: string
          required: true
          description: Repository name
        - name: tag
          in: path
          type: string
          required: true
          description: Tag name
      tags:
        - Products
      responses:
        '200':
          description: Successfully retrieved the vulnerabilities.
          schema:
            type: array
            items:
              $ref: '#/definitions/VulnerabilityItem'
        '401':
          description: User needs to login or call the API with correct credentials.
        '403':
          description: User doesn't have permission to perform the action.
        '404':
          description: The image does not exist in Harbor.
        '503':
          description: Harbor is not deployed with Clair.
  '/repositories/{repo_name}/signatures':
    get:
      summary: Get signature information of a repository
      description: |
        This endpoint aims to retrieve signature information of a repository, the data is
        from the nested notary instance of Harbor.
        If the repository does not have any signature information in notary, this API will
        return an empty list with response code 200, instead of 404
      parameters:
        - name: repo_name
          in: path
          type: string
          required: true
          description: repository name.
      tags:
        - Products
      responses:
        '200':
          description: Retrieved signatures.
          schema:
            type: array
            items:
              $ref: '#/definitions/RepoSignature'
        '500':
          description: Server side error.
  /repositories/top:
    get:
      summary: Get public repositories which are accessed most.
      description: |
        This endpoint aims to let users see the most popular public repositories
      parameters:
        - name: count
          in: query
          type: integer
          format: int32
          required: false
          description: 'The number of the requested public repositories, default is 10 if not provided.'
      tags:
        - Products
      responses:
        '200':
          description: Get popular repositories successfully.
          schema:
            type: array
            items:
              $ref: '#/definitions/Repository'
        '400':
          description: Bad request because of invalid count.
        '500':
          description: Unexpected internal errors.
  /logs:
    get:
      summary: Get recent logs of the projects which the user is a member of
      description: |
        This endpoint let user see the recent operation logs of the projects which he is member of 
      parameters:
        - name: username
          in: query
          type: string
          required: false
          description: Username of the operator.
        - name: repository
          in: query
          type: string
          required: false
          description: The name of repository
        - name: tag
          in: query
          type: string
          required: false
          description: The name of tag
        - name: operation
          in: query
          type: string
          required: false
          description: The operation
        - name: begin_timestamp
          in: query
          type: string
          required: false
          description: The begin timestamp
        - name: end_timestamp
          in: query
          type: string
          required: false
          description: The end timestamp
        - name: page
          in: query
          type: integer
          format: int32
          required: false
          description: 'The page nubmer, default is 1.'
        - name: page_size
          in: query
          type: integer
          format: int32
          required: false
          description: 'The size of per page, default is 10, maximum is 100.'
      tags:
        - Products
      responses:
        '200':
          description: Get the required logs successfully.
          schema:
            type: array
            items:
              $ref: '#/definitions/AccessLog'
        '400':
          description: Bad request because of invalid parameters.
        '401':
          description: User need to login first.
        '500':
          description: Unexpected internal errors.
  /replication/executions:
    get:
      summary: List replication executions.
      description: |
        This endpoint let user list replication executions.
      parameters:
        - name: policy_id
          in: query
          type: integer
          required: false
          description: The policy ID.
        - name: status
          in: query
          type: string
          required: false
          description: The execution status.
        - name: trigger
          in: query
          type: string
          required: false
          description: The trigger mode.
        - name: page
          in: query
          type: integer
          required: false
          description: The page.
        - name: page_size
          in: query
          type: integer
          required: false
          description: The page size.
      tags:
        - Products
      responses:
        '200':
          description: Success
          schema:
            type: array
            items:
              $ref: '#/definitions/ReplicationExecution'
        '401':
          description: User need to login first.
        '403':
          description: User has no privilege for the operation.
        '500':
          description: Unexpected internal errors.
    post:
      summary: Start one execution of the replication.
      description: |
        This endpoint is for user to start one execution of the replication.
      parameters:
        - name: execution
          in: body
          description: The execution that needs to be started, only the property "policy_id" is needed.
          required: true
          schema:
            $ref: '#/definitions/ReplicationExecution'
      tags:
        - Products
      responses:
        '201':
          description: Success.
        '400':
          description: Bad request.
        '401':
          description: User need to login first.
        '403':
          description: User has no privilege for the operation.
        '415':
          $ref: '#/responses/UnsupportedMediaType'
        '500':
          description: Unexpected internal errors.
  /replication/executions/{id}:
    put: 
      summary: Stop the execution of the replication.
      description: |
        This endpoint is for user to stop one execution of the replication.
      parameters:
        - name: id
          in: path
          type: integer
          format: int64
          description: The execution ID.
          required: true
      tags:
        - Products
      responses:
        '200':
          description: Success.
        '400':
          description: Bad request.
        '401':
          description: User need to login first.
        '403':
          description: User has no privilege for the operation.
        '404':
          description: Resource requested does not exist.
        '415':
          $ref: '#/responses/UnsupportedMediaType'
        '500':
          description: Unexpected internal errors.
  /replication/executions/{id}/tasks:
    get: 
      summary: Get the task list of one execution.
      description: |
        This endpoint is for user to get the task list of one execution.
      parameters:
        - name: id
          in: path
          type: integer
          format: int64
          description: The execution ID.
          required: true
      tags:
        - Products
      responses:
        '200':
          description: Success.
          schema:
            type: array
            items:
              $ref: '#/definitions/ReplicationTask'
        '400':
          description: Bad request.
        '401':
          description: User need to login first.
        '403':
          description: User has no privilege for the operation.
        '404':
          description: Resource requested does not exist.
        '500':
          description: Unexpected internal errors.
  /replication/executions/{id}/tasks/{task_id}/log:
    get: 
      summary: Get the log of one task.
      description: |
        This endpoint is for user to get the log of one task.
      parameters:
        - name: id
          in: path
          type: integer
          format: int64
          description: The execution ID.
          required: true
        - name: task_id
          in: path
          type: integer
          format: int64
          description: The task ID.
          required: true
      tags:
        - Products
      responses:
        '200':
          description: Success.
        '400':
          description: Bad request.
        '401':
          description: User need to login first.
        '403':
          description: User has no privilege for the operation.
        '404':
          description: Resource requested does not exist.
        '500':
          description: Unexpected internal errors.
  /jobs/replication:
    get:
      summary: List filters jobs according to the policy and repository
      description: |
        This endpoint let user list filters jobs according to the policy and repository. (if start_time and end_time are both null, list jobs of last 10 days)
      tags:
        - Products
      parameters:
        - name: policy_id
          in: query
          type: integer
          format: int
          required: true
          description: The ID of the policy that triggered this job.
        - name: op_uuid
          in: query
          type: string
          required: false
          description: The UUID of one trigger of replication policy.
        - name: num
          in: query
          type: integer
          format: int32
          required: false
          description: The return list length number.
        - name: end_time
          in: query
          type: integer
          format: int64
          required: false
          description: The end time of jobs done. (Timestamp)
        - name: start_time
          in: query
          type: integer
          format: int64
          required: false
          description: The start time of jobs. (Timestamp)
        - name: repository
          in: query
          type: string
          required: false
          description: The respond jobs list filter by repository name.
        - name: status
          in: query
          type: string
          required: false
          description: The respond jobs list filter by status.
        - name: page
          in: query
          type: integer
          format: int32
          required: false
          description: 'The page nubmer, default is 1.'
        - name: page_size
          in: query
          type: integer
          format: int32
          required: false
          description: 'The size of per page, default is 10, maximum is 100.'
      responses:
        '200':
          description: Get the required logs successfully.
          schema:
            type: array
            items:
              $ref: '#/definitions/JobStatus'
          headers:
            X-Total-Count:
              description: The total count of jobs
              type: integer
            Link:
              description: Link refers to the previous page and next page
              type: string
        '400':
          description: Bad request because of invalid parameters.
        '401':
          description: User need to login first.
        '500':
          description: Unexpected internal errors.
    put:
      summary: Update status of jobs. Only stop is supported for now.
      description: |
        The endpoint is used to stop the replication jobs of a policy.
      tags:
        - Products
      parameters:
        - name: policyinfo
          in: body
          description: The policy ID and status.
          required: true
          schema:
            $ref: '#/definitions/UpdateJobs'
      responses:
        '200':
          description: Update the status successfully.
        '400':
          description: Bad request because of invalid parameters.
        '401':
          description: User need to login first.
        '403':
          description: User has no privilege for the operation.
        '404':
          description: Resource requested does not exist.
        '500':
          description: Unexpected internal errors.
  '/jobs/replication/{id}':
    delete:
      summary: Delete specific ID job.
      description: |
        This endpoint is aimed to remove specific ID job from jobservice.
      parameters:
        - name: id
          in: path
          type: integer
          format: int64
          required: true
          description: Delete job ID.
      tags:
        - Products
      responses:
        '200':
          description: Job deleted successfully.
        '400':
          description: Job ID is invalid or can't remove this job.
        '401':
          description: Only admin has this authority.
        '404':
          description: Project ID does not exist.
        '500':
          description: Unexpected internal errors.
  '/jobs/replication/{id}/log':
    get:
      summary: Get job logs.
      description: |
        This endpoint let user search job logs filtered by specific ID.
      parameters:
        - name: id
          in: path
          type: integer
          format: int64
          required: true
          description: Relevant job ID
      tags:
        - Products
      responses:
        '200':
          description: Get job log successfully.
        '400':
          description: Illegal format of provided ID value.
        '401':
          description: User need to log in first.
        '404':
          description: The specific repository ID's log does not exist.
        '500':
          description: Unexpected internal errors.
  '/jobs/scan/{id}/log':
    get:
      summary: Get job logs.
      description: |
        This endpoint let user get scan job logs filtered by specific ID.
      parameters:
        - name: id
          in: path
          type: integer
          format: int64
          required: true
          description: Relevant job ID
      tags:
        - Products
      responses:
        '200':
          description: Get job log successfully.
        '400':
          description: Illegal format of provided ID value.
        '401':
          description: User need to log in first.
        '404':
          description: The specific repository ID's log does not exist.
        '500':
          description: Unexpected internal errors.
  /policies/replication:
    get:
      summary: List filters policies by name and project_id
      description: |
        This endpoint let user list filters policies by name and project_id, if name and project_id are nil, list returns all policies
      parameters:
        - name: name
          in: query
          type: string
          required: false
          description: The replication's policy name.
        - name: project_id
          in: query
          type: integer
          format: int64
          required: false
          description: Relevant project ID.
        - name: page
          in: query
          type: integer
          format: int32
          required: false
          description: The page nubmer.
        - name: page_size
          in: query
          type: integer
          format: int32
          required: false
          description: The size of per page.
      tags:
        - Products
      responses:
        '200':
          description: Get policy successfully.
          schema:
            type: array
            items:
              $ref: '#/definitions/RepPolicy'
        '400':
          description: Invalid project ID.
        '401':
          description: User need to log in first.
        '500':
          description: Unexpected internal errors.
    post:
      summary: Post creates a policy
      description: |
        This endpoint let user creates a policy, and if it is enabled, the replication will be triggered right now.
      parameters:
        - name: policyinfo
          in: body
          description: Create new policy.
          required: true
          schema:
            $ref: '#/definitions/RepPolicy'
      tags:
        - Products
      responses:
        '201':
          description: Create policy successfully.
        '400':
          description: Invalid project ID or target ID.
        '401':
          description: User need to log in first.
        '409':
          description: Policy name already used or policy already exists with the same project and target.
        '415':
          $ref: '#/responses/UnsupportedMediaType'
        '500':
          description: Unexpected internal errors.
  '/policies/replication/{id}':
    get:
      summary: Get replication policy.
      description: |
        This endpoint let user search replication policy by specific ID.
      parameters:
        - name: id
          in: path
          type: integer
          format: int64
          required: true
          description: policy ID
      tags:
        - Products
      responses:
        '200':
          description: Get job policy successfully.
          schema:
            $ref: '#/definitions/RepPolicy'
        '401':
          description: User need to log in first.
        '404':
          description: The specific repository ID's policy does not exist.
        '500':
          description: Unexpected internal errors.
    put:
      summary: 'Put modifies name, description, target and enablement of policy.'
      description: |
        This endpoint let user update policy name, description, target and enablement.
      parameters:
        - name: id
          in: path
          type: integer
          format: int64
          required: true
          description: policy ID
        - name: policyupdate
          in: body
          description: Updated properties of the replication policy.
          required: true
          schema:
            $ref: '#/definitions/RepPolicy'
      tags:
        - Products
      responses:
        '200':
          description: Update job policy content successfully.
        '400':
          description: policy is enabled or target does not exist
        '401':
          description: User need to log in first.
        '404':
          description: The specific repository ID's policy does not exist.
        '409':
          description: Policy name already used or policy already exists with the same project and target.
        '500':
          description: Unexpected internal errors.
    delete:
      summary: Delete the replication policy specified by ID.
      description: |
        Delete the replication policy specified by ID.
      parameters:
      - name: id
        in: path
        type: integer
        format: int64
        required: true
        description: Replication policy ID
      tags:
      - Products
      responses:
        '200':
          description: Delete successfully.
        '400':
          description: Invalid parameters.
        '401':
          description: User need to log in first.
        '404':
          description: The resource does not exist.
        '500':
          description: Unexpected internal errors.
  /replication/policies:
    get:
      summary: List replication policies
      description: |
        This endpoint let user list replication policies
      parameters:
        - name: name
          in: query
          type: string
          required: false
          description: The replication policy name.
        - name: page
          in: query
          type: integer
          format: int32
          required: false
          description: The page nubmer.
        - name: page_size
          in: query
          type: integer
          format: int32
          required: false
          description: The size of per page.
      tags:
        - Products
      responses:
        '200':
          description: Get policy successfully.
          schema:
            type: array
            items:
              $ref: '#/definitions/ReplicationPolicy'
        '400':
          $ref: '#/responses/BadRequest'
        '401':
          $ref: '#/responses/Unauthorized'
        '403':
          $ref: '#/responses/Forbidden'
        '500':
          $ref: '#/responses/InternalServerError'
    post:
      summary: Create a replication policy
      description: |
        This endpoint let user create a replication policy
      parameters:
        - name: policy
          in: body
          description: The policy model.
          required: true
          schema:
            $ref: '#/definitions/ReplicationPolicy'
      tags:
        - Products
      responses:
        '201':
          $ref: '#/responses/Created'
        '400':
          $ref: '#/responses/BadRequest'
        '401':
          $ref: '#/responses/Unauthorized'
        '403':
          $ref: '#/responses/Forbidden'
        '404':
          $ref: '#/responses/NotFound'
        '409':
          $ref: '#/responses/Conflict'
        '415':
          $ref: '#/responses/UnsupportedMediaType'
        '500':
          $ref: '#/responses/InternalServerError'
  '/replication/policies/{id}':
    get:
      summary: Get replication policy.
      description: |
        This endpoint let user get replication policy by specific ID.
      parameters:
        - name: id
          in: path
          type: integer
          format: int64
          required: true
          description: policy ID
      tags:
        - Products
      responses:
        '200':
          description: Get the replication policy successfully.
          schema:
            $ref: '#/definitions/ReplicationPolicy'
        '400':
          $ref: '#/responses/BadRequest'
        '401':
          $ref: '#/responses/Unauthorized'
        '403':
          $ref: '#/responses/Forbidden'
        '404':
          $ref: '#/responses/NotFound'
        '500':
          $ref: '#/responses/InternalServerError'
    put:
      summary: Update the replication policy
      description: |
        This endpoint let user update policy.
      parameters:
        - name: id
          in: path
          type: integer
          format: int64
          required: true
          description: policy ID
        - name: policy
          in: body
          description: The replication policy model.
          required: true
          schema:
            $ref: '#/definitions/ReplicationPolicy'
      tags:
        - Products
      responses:
        '200':
          $ref: '#/responses/OK'
        '400':
          $ref: '#/responses/BadRequest'
        '401':
          $ref: '#/responses/Unauthorized'
        '403':
          $ref: '#/responses/Forbidden'
        '404':
          $ref: '#/responses/NotFound'
        '409':
          $ref: '#/responses/Conflict'
        '500':
          $ref: '#/responses/InternalServerError'
    delete:
      summary: Delete the replication policy specified by ID.
      description: |
        Delete the replication policy specified by ID.
      parameters:
      - name: id
        in: path
        type: integer
        format: int64
        required: true
        description: Replication policy ID
      tags:
      - Products
      responses:
        '200':
          $ref: '#/responses/OK'
        '400':
          $ref: '#/responses/BadRequest'
        '401':
          $ref: '#/responses/Unauthorized'
        '403':
          $ref: '#/responses/Forbidden'
        '404':
          $ref: '#/responses/NotFound'
        '412':
          $ref: '#/responses/PreconditionFailed'
        '500':
          $ref: '#/responses/InternalServerError'
  /labels:
    get:
      summary: List labels according to the query strings.
      description: |
        This endpoint let user list labels by name, scope and project_id
      parameters:
        - name: name
          in: query
          type: string
          required: false
          description: The label name.
        - name: scope
          in: query
          type: string
          required: true
          description: The label scope. Valid values are g and p. g for global labels and p for project labels.
        - name: project_id
          in: query
          type: integer
          format: int64
          required: false
          description: 'Relevant project ID, required when scope is p.'
        - name: page
          in: query
          type: integer
          format: int32
          required: false
          description: The page nubmer.
        - name: page_size
          in: query
          type: integer
          format: int32
          required: false
          description: The size of per page.
      tags:
        - Products
      responses:
        '200':
          description: Get successfully.
          schema:
            type: array
            items:
              $ref: '#/definitions/Label'
        '400':
          description: Invalid parameters.
        '401':
          description: User need to log in first.
        '500':
          description: Unexpected internal errors.
    post:
      summary: Post creates a label
      description: |
        This endpoint let user creates a label.
      parameters:
        - name: label
          in: body
          description: The json object of label.
          required: true
          schema:
            $ref: '#/definitions/Label'
      tags:
        - Products
      responses:
        '201':
          description: Create successfully.
        '400':
          description: Invalid parameters.
        '401':
          description: User need to log in first.
        '409':
          description: Label with the same name and same scope already exists.
        '415':
          $ref: '#/responses/UnsupportedMediaType'
        '500':
          description: Unexpected internal errors.
  '/labels/{id}':
    get:
      summary: Get the label specified by ID.
      description: |
        This endpoint let user get the label by specific ID.
      parameters:
        - name: id
          in: path
          type: integer
          format: int64
          required: true
          description: Label ID
      tags:
        - Products
      responses:
        '200':
          description: Get successfully.
          schema:
            $ref: '#/definitions/Label'
        '401':
          description: User need to log in first.
        '404':
          description: The resource does not exist.
        '500':
          description: Unexpected internal errors.
    put:
      summary: Update the label properties.
      description: |
        This endpoint let user update label properties.
      parameters:
        - name: id
          in: path
          type: integer
          format: int64
          required: true
          description: Label ID
        - name: label
          in: body
          description: The updated label json object.
          required: true
          schema:
            $ref: '#/definitions/Label'
      tags:
        - Products
      responses:
        '200':
          description: Update successfully.
        '400':
          description: Invalid parameters.
        '401':
          description: User need to log in first.
        '404':
          description: The resource does not exist.
        '409':
          description: The label with the same name already exists.
        '500':
          description: Unexpected internal errors.
    delete:
      summary: Delete the label specified by ID.
      description: |
        Delete the label specified by ID.
      parameters:
        - name: id
          in: path
          type: integer
          format: int64
          required: true
          description: Label ID
      tags:
        - Products
      responses:
        '200':
          description: Delete successfully.
        '400':
          description: Invalid parameters.
        '401':
          description: User need to log in first.
        '404':
          description: The resource does not exist.
        '500':
          description: Unexpected internal errors.
  '/labels/{id}/resources':
    get:
      summary: Get the resources that the label is referenced by.
      description: |
        This endpoint let user get the resources that the label is referenced by. Only the replication policies are returned for now.
      parameters:
        - name: id
          in: path
          type: integer
          format: int64
          required: true
          description: Label ID
      tags:
        - Products
      responses:
        '200':
          description: Get successfully.
          schema:
            $ref: '#/definitions/Resource'
        '401':
          description: User need to log in first.
        '403':
          description: Forbidden.
        '404':
          description: The resource does not exist.
        '500':
          description: Unexpected internal errors.
  /replications:
    post:
      summary: Trigger the replication according to the specified policy.
      description: |
        This endpoint is used to trigger a replication.
      parameters:
        - name: policy ID
          in: body
          description: The ID of replication policy.
          required: true
          schema:
            $ref: '#/definitions/Replication'
      tags:
        - Products
      responses:
        '200':
          description: Trigger the replication successfully.
          schema:
            $ref: '#/definitions/ReplicationResponse'
        '401':
          description: User need to log in first.
        '404':
          description: The policy does not exist.
        '415':
          $ref: '#/responses/UnsupportedMediaType'
        '500':
          description: Unexpected internal errors.
  /replication/adapters:
    get:
      summary: List supported adapters.
      description: |
        This endpoint let user list supported adapters.
      tags:
        - Products
      responses:
        '200':
          description: Success.
          schema:
            type: array
            items:
              $ref: '#/definitions/ReplicationAdapter'
        '401':
          description: Unauthorized.
        '403':
          description: Forbidden.
        '500':
          description: Unexpected internal errors.
  /replication/adapters/{type}:
    get:
      summary: Get the specified adapter.
      description: |
        This endpoint let user get the specified adapter.
      parameters:
        - name: type
          in: path
          type: string
          required: true
          description: The adapter type.
      tags:
        - Products
      responses:
        '200':
          description: Success.
          schema:
            type: object
            $ref: '#/definitions/ReplicationAdapter'
        '401':
          description: Unauthorized.
        '403':
          description: Forbidden.
        '404':
          description: Not found.
        '500':
          description: Unexpected internal errors.
  /registries:
    get:
      summary: List registries.
      description: |
        This endpoint let user list filtered registries by name, if name is nil, list returns all registries.
      parameters:
        - name: name
          in: query
          type: string
          required: false
          description: Registry's name.
      tags:
        - Products
      responses:
        '200':
          description: List registries successfully.
          schema:
            type: array
            items:
              $ref: '#/definitions/Registry'
        '401':
          description: User need to log in first.
        '500':
          description: Unexpected internal errors.
    post:
      summary: Create a new registry.
      description: |
        This endpoint is for user to create a new registry.
      parameters:
        - name: registry
          in: body
          description: New created registry.
          required: true
          schema:
            $ref: '#/definitions/Registry'
      tags:
        - Products
      responses:
        '201':
          description: Registry created successfully.
        '400':
          description: Unsatisfied with constraints of the registry creation.
        '401':
          description: User need to log in first.
        '409':
          description: Registry name already exists.
        '415':
          $ref: '#/responses/UnsupportedMediaType'
        '500':
          description: Unexpected internal errors.
  '/registries/{id}':
    put:
      summary: Update a given registry.
      description: |
        This endpoint is for update a given registry.
      parameters:
        - name: id
          in: path
          type: integer
          format: int64
          required: true
          description: The registry's ID.
        - name: repo_target
          in: body
          required: true
          schema:
            $ref: '#/definitions/PutRegistry'
          description: Updates registry.
      tags:
        - Products
      responses:
        '200':
          description: Updated registry successfully.
        '400':
          description: The registry is associated with policy which is enabled.
        '401':
          description: User need to log in first.
        '404':
          description: Registry does not exist.
        '409':
          description: Registry name is already used.
        '500':
          description: Unexpected internal errors.
    get:
      summary: Get registry.
      description: This endpoint is for get specific registry.
      tags:
        - Products
      parameters:
        - name: id
          in: path
          type: integer
          format: int64
          required: true
          description: The registry ID.
      responses:
        '200':
          description: Get registry successfully.
          schema:
            $ref: '#/definitions/Registry'
        '401':
          description: User need to log in first.
        '404':
          description: Registry not found
        '500':
          description: Unexpected internal errors.
    delete:
      summary: Delete specific registry.
      description: |
        This endpoint is for to delete specific registry.
      parameters:
        - name: id
          in: path
          type: integer
          format: int64
          required: true
          description: The registry's ID.
      tags:
        - Products
      responses:
        '200':
          description: Registry deleted successfully.
        '400':
          description: Registry's ID is invalid or the registry is used by policies.
        '401':
          description: Only admin has this authority.
        '404':
          description: Registry does not exist.
        '500':
          description: Unexpected internal errors.
  '/targets/{id}/policies/':
    get:
      summary: List the target relevant policies.
      description: |
        This endpoint list policies filter with specific replication's target ID.
      parameters:
        - name: id
          in: path
          type: integer
          format: int64
          required: true
          description: The replication's target ID.
      tags:
        - Products
      responses:
        '200':
          description: Get relevant policies successfully.
          schema:
            type: array
            items:
              $ref: '#/definitions/RepPolicy'
        '401':
          description: User need to log in first.
        '404':
          description: Replication's target not found
        '500':
          description: Unexpected internal errors.
  /internal/syncregistry:
    post:
      summary: Sync repositories from registry to DB.
      description: |
        This endpoint is for syncing all repositories of registry with database. 
      tags:
        - Products
      responses:
        '200':
          description: Sync repositories successfully.
        '401':
          description: User need to log in first.
        '403':
          description: User does not have permission of admin role.
        '415':
          $ref: '#/responses/UnsupportedMediaType'
        '500':
          description: Unexpected internal errors.
  /systeminfo:
    get:
      summary: Get general system info
      description: |
        This API is for retrieving general system info, this can be called by anonymous request.
      tags:
        - Products
      responses:
        '200':
          description: Get general info successfully.
          schema:
            $ref: '#/definitions/GeneralInfo'
        '500':
          description: Unexpected internal error.
  /systeminfo/volumes:
    get:
      summary: Get system volume info (total/free size).
      description: |
        This endpoint is for retrieving system volume info that only provides for admin user.
      tags:
        - Products
      responses:
        '200':
          description: Get system volumes successfully.
          schema:
            $ref: '#/definitions/SystemInfo'
        '401':
          description: User need to log in first.
        '403':
          description: User does not have permission of admin role.
        '500':
          description: Unexpected internal errors.
  /systeminfo/getcert:
    get:
      summary: Get default root certificate.
      description: |
        This endpoint is for downloading a default root certificate.
      tags:
        - Products
      responses:
        '200':
          description: Get default root certificate successfully.
        '404':
          description: Not found the default root certificate.
        '500':
          description: Unexpected internal errors.
  /ldap/ping:
    post:
      summary: Ping available ldap service.
      description: |
        This endpoint ping the available ldap service for test related configuration parameters. 
      parameters:
        - name: ldapconf
          in: body
          description: 'ldap configuration. support input ldap service configuration. If it''s a empty request, will load current configuration from the system.'
          required: false
          schema:
            $ref: '#/definitions/LdapConf'
      tags:
        - Products
      responses:
        '200':
          description: Ping ldap service successfully.
        '400':
          description: Inviald ldap configuration parameters.
        '401':
          description: User need to login first.
        '403':
          description: Only admin has this authority.
        '415':
          $ref: '#/responses/UnsupportedMediaType'
        '500':
          description: Unexpected internal errors.
  /ldap/groups/search:
    get:
      summary: Search available ldap groups.
      description: |
        This endpoint searches the available ldap groups based on related configuration parameters. support to search by groupname or groupdn.
      parameters:
        - name: groupname
          in: query
          type: string
          required: false
          description: Ldap group name
        - name: groupdn
          in: query
          type: string
          required: false
          description: The LDAP group DN
      tags:
        - Products
      responses:
        '200':
          description: Search ldap group successfully.
          schema:
            type: array
            items:
              $ref: '#/definitions/UserGroup'
        '400':
          description: The Ldap group DN is invalid.
        '404':
          description: No ldap group found.
        '500':
          description: Unexpected internal errors.
  /ldap/users/search:
    get:
      summary: Search available ldap users.
      description: |
        This endpoint searches the available ldap users based on related configuration parameters. Support searched by input ladp configuration, load configuration from the system and specific filter.
      parameters:
        - name: username
          in: query
          type: string
          required: false
          description: Registered user ID
      tags:
        - Products
      responses:
        '200':
          description: Search ldap users successfully.
          schema:
            type: array
            items:
              $ref: '#/definitions/LdapUsers'
        '401':
          description: User need to login first.
        '403':
          description: Only admin has this authority.
        '500':
          description: Unexpected internal errors.
  /ldap/users/import:
    post:
      summary: Import selected available ldap users.
      description: |
        This endpoint adds the selected available ldap users to harbor based on related configuration parameters from the system. System will try to guess the user email address and realname, add to harbor user information. 
        If have errors when import user, will return the list of importing failed uid and the failed reason.
      parameters:
        - name: uid_list
          in: body
          description: The uid listed for importing. This list will check users validity of ldap service based on configuration from the system.
          required: true
          schema:
            $ref: '#/definitions/LdapImportUsers'
      tags:
        - Products
      responses:
        '200':
          description: Add ldap users successfully.
        '401':
          description: User need to login first.
        '403':
          description: Only admin has this authority.
        '404':
          description: Failed import some users.
          schema:
            type: array
            items:
              $ref: '#/definitions/LdapFailedImportUsers'
        '415':
          $ref: '#/responses/UnsupportedMediaType'
  /usergroups:
    get:
      summary: Get all user groups information
      description: Get all user groups information
      tags:
        - Products
      responses:
        '200':
          description: Get user group successfully.
          schema:
            type: array
            items:
              $ref: '#/definitions/UserGroup'
        '401':
          description: User need to log in first.
        '403':
          description: User in session does not have permission to the user group.
        '500':
          description: Unexpected internal errors.
    post:
      summary: Create user group
      description: Create user group information
      tags:
        - Products
      parameters:
        - name: usergroup
          in: body
          schema:
            $ref: '#/definitions/UserGroup'
      responses:
        '201':
          description: User group created successfully.
        '400':
          description: Invalid LDAP group DN.
        '401':
          description: User need to log in first.
        '403':
          description: User in session does not have permission to the user group.
        '404':
          description: The LDAP group is not found.
        '409':
          description: An LDAP user group with same DN already exist.
        '500':
          description: Unexpected internal errors.
  '/usergroups/{group_id}':
    get:
      summary: Get user group information
      description: Get user group information
      tags:
        - Products
      parameters:
        - name: group_id
          in: path
          type: integer
          format: int64
          required: true
          description: Group ID
      responses:
        '200':
          description: User group get successfully.
          schema:
            $ref: '#/definitions/UserGroup'
        '400':
          description: The user group id is invalid.
        '401':
          description: User need to log in first.
        '403':
          description: User in session does not have permission to the user group.
        '404':
          description: User group does not exist.
        '500':
          description: Unexpected internal errors.
    put:
      summary: Update group information
      description: Update user group information
      tags:
        - Products
      parameters:
        - name: group_id
          in: path
          type: integer
          format: int64
          required: true
          description: Group ID
        - name: usergroup
          in: body
          required: false
          schema:
            $ref: '#/definitions/UserGroup'
      responses:
        '200':
          description: User group updated successfully.
        '400':
          description: The user group id is invalid.
        '401':
          description: User need to log in first.
        '403':
          description: Only admin has this authority.
        '404':
          description: User group does not exist.
        '500':
          description: Unexpected internal errors.
    delete:
      summary: Delete user group
      description: Delete user group
      tags:
        - Products
      parameters:
        - name: group_id
          type: integer
          in: path
          required: true
      responses:
        '200':
          description: User group deleted successfully.
        '400':
          description: The user group id is invalid.
        '401':
          description: User need to log in first.
        '403':
          description: Only admin has this authority.
        '500':
          description: Unexpected internal errors.
  /system/gc:
    get:
      summary: Get gc results.
      description: This endpoint let user get latest ten gc results.
      tags:
        - Products
      responses:
        '200':
          description: Get gc results successfully.
          schema:
            type: array
            items:
              $ref: '#/definitions/GCResult'
        '401':
          description: User need to log in first.
        '403':
          description: User does not have permission of admin role.
        '500':
          description: Unexpected internal errors.
  '/system/gc/{id}':
    get:
      summary: Get gc status.
      description: This endpoint let user get gc status filtered by specific ID.
      parameters:
        - name: id
          in: path
          type: integer
          format: int64
          required: true
          description: Relevant job ID
      tags:
        - Products
      responses:
        '200':
          description: Get gc results successfully.
          schema:
              $ref: '#/definitions/GCResult'
        '401':
          description: User need to log in first.
        '403':
          description: User does not have permission of admin role.
        '500':
          description: Unexpected internal errors.
  '/system/gc/{id}/log':
    get:
      summary: Get gc job log.
      description: This endpoint let user get gc job logs filtered by specific ID.
      parameters:
        - name: id
          in: path
          type: integer
          format: int64
          required: true
          description: Relevant job ID
      tags:
        - Products
      responses:
        '200':
          description: Get successfully.
          schema:
            type: string        
        '400':
          description: Illegal format of provided ID value.
        '401':
          description: User need to log in first.
        '403':
          description: User does not have permission of admin role.
        '404':
          description: The specific gc ID's log does not exist.
        '500':
          description: Unexpected internal errors.
  /system/gc/schedule:
    get:
      summary: Get gc's schedule.
      description: This endpoint is for get schedule of gc job.
      tags:
        - Products
      responses:
        '200':
          description: Get gc's schedule.
          schema:
              $ref: '#/definitions/AdminJobSchedule'
        '401':
          description: User need to log in first.
        '403':
          description: Only admin has this authority.
        '500':
          description: Unexpected internal errors.
    put:
      summary: Update gc's schedule.
      description: |
        This endpoint is for update gc schedule.
      parameters:
        - name: schedule
          in: body
          required: true
          schema:
            $ref: '#/definitions/AdminJobSchedule'
          description: Updates of gc's schedule.
      tags:
        - Products
      responses:
        '200':
          description: Updated gc's schedule successfully.
        '400':
<<<<<<< HEAD
          description: Bad params.
=======
          description: Invalid schedule type.
>>>>>>> e538a4c4
        '401':
          description: User need to log in first.
        '403':
          description: User does not have permission of admin role.
<<<<<<< HEAD
        '404':
          description: GC schedule does not exist.
=======
>>>>>>> e538a4c4
        '500':
          description: Unexpected internal errors.
    post:
      summary: Create a gc schedule.
      description: |
        This endpoint is for update gc schedule.
      parameters:
        - name: schedule
          in: body
          required: true
          schema:
            $ref: '#/definitions/AdminJobSchedule'
          description: Updates of gc's schedule.
      tags:
        - Products
      responses:
        '200':
          description: GC schedule successfully.
        '400':
          description: Invalid schedule type.
        '401':
          description: User need to log in first.
        '403':
          description: User does not have permission of admin role.
        '409':
          description: There is a "gc" job in progress, so the request cannot be served.
        '500':
          description: Unexpected internal errors.
  /system/scanAll/schedule:
    get:
      summary: Get scan_all's schedule.
      description: This endpoint is for getting a schedule for the scan all job, which scans all of images in Harbor.
      tags:
      - Products
      responses:
        '200':
          description: Get a schedule for the scan all job, which scans all of images in Harbor.
          schema:
              $ref: '#/definitions/AdminJobSchedule'
        '401':
          description: User need to log in first.
        '403':
          description: Only admin has this authority.
        '500':
          description: Unexpected internal errors.
    put:
      summary: Update scan all's schedule.
      description: |
        This endpoint is for updating the schedule of scan all job, which scans all of images in Harbor.
      parameters:
      - name: schedule
        in: body
        required: true
        schema:
          $ref: '#/definitions/AdminJobSchedule'
        description: Updates the schedule of scan all job, which scans all of images in Harbor.
      tags:
      - Products
      responses:
        '200':
          description: Updated scan_all's schedule successfully.
        '400':
          description: Invalid schedule type.
        '401':
          description: User need to log in first.
        '403':
          description: User does not have permission of admin role.
        '500':
          description: Unexpected internal errors.
    post:
      summary: Create a schedule or a manual trigger for the scan all job.
      description: |
        This endpoint is for creating a schedule or a manual trigger for the scan all job, which scans all of images in Harbor.
      parameters:
      - name: schedule
        in: body
        required: true
        schema:
          $ref: '#/definitions/AdminJobSchedule'
        description: Create a schedule or a manual trigger for the scan all job.
      tags:
      - Products
      responses:
        '200':
          description: Updated scan_all's schedule successfully.
        '400':
          description: Invalid schedule type.
        '401':
          description: User need to log in first.
        '403':
          description: User does not have permission of admin role.
        '409':
          description: There is a "scanall" job in progress, so the request cannot be served.
        '500':
          description: Unexpected internal errors.
        '503':
          description: Harbor is not deployed with Clair.
  /configurations:
    get:
      summary: Get system configurations.
      description: |
        This endpoint is for retrieving system configurations that only provides for admin user.
      tags:
        - Products
      responses:
        '200':
          description: Get system configurations successfully. The response body is a map.
          schema:
            $ref: '#/definitions/ConfigurationsResponse'
        '401':
          description: User need to log in first.ß
        '403':
          description: User does not have permission of admin role.
        '500':
          description: Unexpected internal errors.
    put:
      summary: Modify system configurations.
      description: |
        This endpoint is for modifying system configurations that only provides for admin user.
      tags:
        - Products
      parameters:
        - name: configurations
          in: body
          required: true
          schema:
            $ref: '#/definitions/Configurations'
          description: 'The configuration map can contain a subset of the attributes of the schema, which are to be updated.'
      responses:
        '200':
          description: Modify system configurations successfully.
        '401':
          description: User need to log in first.
        '403':
          description: User does not have permission of admin role.
        '500':
          description: Unexpected internal errors.
  /email/ping:
    post:
      summary: Test connection and authentication with email server.
      description: |
        Test connection and authentication with email server. 
      parameters:
        - name: settings
          in: body
          description: 'Email server settings, if some of the settings are not assigned, they will be read from system configuration.'
          required: false
          schema:
            $ref: '#/definitions/EmailServerSetting'
      tags:
        - Products
      responses:
        '200':
          description: Ping email server successfully.
        '400':
          description: Inviald email server settings.
        '401':
          description: User need to login first.
        '403':
          description: Only admin has this authority.
        '415':
          $ref: '#/responses/UnsupportedMediaType'
        '500':
          description: Unexpected internal errors.
  /chartrepo/health:
    get:
      summary: Check the health of chart repository service.
      description: Check the health of chart repository service.
      tags:
        - Products
        - Chart Repository
      responses:
        '200':
          description: Health status of chart repository service is returned.
          schema:
            type: object
            properties:
              healthy:
                type: boolean
        '401':
          $ref: '#/definitions/UnauthorizedChartAPIError'
        '403':
          $ref: '#/definitions/ForbiddenChartAPIError'
  /chartrepo/{repo}/charts:
    get:
      summary: Get all the charts under the specified project
      description: Get all the charts under the specified project
      tags:
        - Products
        - Chart Repository
      parameters:
        - name: repo
          in: path
          type: string
          required: true
          description: The project name
      responses:
        '200':
          description: Searched for charts of project in Harbor successfully.
          schema:
            type: array
            items:
              $ref: '#/definitions/ChartInfoEntry'        
        '401':
          $ref: '#/definitions/UnauthorizedChartAPIError'
        '403':
          $ref: '#/definitions/ForbiddenChartAPIError'
        '500':
          $ref: '#/definitions/InternalChartAPIError'
    post:
      summary: Upload a chart file to the specified project.
      description: 'Upload a chart file to the specified project. With this API, the corresponding provance file can be uploaded together with chart file at once.'
      tags:
        - Products
        - Chart Repository
      consumes:
        - multipart/form-data
      parameters:
        - name: repo
          in: path
          type: string
          required: true
          description: The project name
        - name: chart
          in: formData
          type: file
          required: true
          description: The chart file
        - name: prov
          in: formData
          type: file
          required: false
          description: The provance file
      responses:
        '201':
          description: The specified chart is successfully uploaded.
        '401':
          $ref: '#/definitions/UnauthorizedChartAPIError'
        '403':
          $ref: '#/definitions/ForbiddenChartAPIError'
        '500':
          $ref: '#/definitions/InternalChartAPIError'
        '507':
          $ref: '#/definitions/InsufficientStorageChartAPIError'
  /chartrepo/{repo}/charts/{name}:
    get:
      summary: Get all the versions of the specified chart
      description: Get all the versions of the specified chart
      tags:
        - Products
        - Chart Repository
      parameters:
        - name: repo
          in: path
          type: string
          required: true
          description: The project name
        - name: name
          in: path
          type: string
          required: true
          description: The chart name
      responses:
        '200':
          $ref: '#/definitions/ChartVersions'
        '401':
          $ref: '#/definitions/UnauthorizedChartAPIError'
        '403':
          $ref: '#/definitions/ForbiddenChartAPIError'
        '404':
          $ref: '#/definitions/NotFoundChartAPIError'
        '500':
          $ref: '#/definitions/InternalChartAPIError'
    delete:
      summary: Delete all the versions of the specified chart
      description: Delete all the versions of the specified chart
      tags:
        - Products
        - Chart Repository
      parameters:
        - name: repo
          in: path
          type: string
          required: true
          description: The project name
        - name: name
          in: path
          type: string
          required: true
          description: The chart name
      responses:
        '200':
          description: The specified chart entry is successfully deleted.
        '401':
          $ref: '#/definitions/UnauthorizedChartAPIError'
        '403':
          $ref: '#/definitions/ForbiddenChartAPIError'
        '500':
          $ref: '#/definitions/InternalChartAPIError'
  /chartrepo/{repo}/charts/{name}/{version}:
    get:
      summary: Get the specified chart version
      description: Get the specified chart version
      tags:
        - Products
        - Chart Repository
      parameters:
        - name: repo
          in: path
          type: string
          required: true
          description: The project name
        - name: name
          in: path
          type: string
          required: true
          description: The chart name
        - name: version
          in: path
          type: string
          required: true
          description: The chart version
      responses:
        '200':
          $ref: '#/definitions/ChartVersionDetails'
        '401':
          $ref: '#/definitions/UnauthorizedChartAPIError'
        '403':
          $ref: '#/definitions/ForbiddenChartAPIError'
        '404':
          $ref: '#/definitions/NotFoundChartAPIError'
        '500':
          $ref: '#/definitions/InternalChartAPIError'
    delete:
      summary: Delete the specified chart version
      description: Delete the specified chart version
      tags:
        - Products
        - Chart Repository
      parameters:
        - name: repo
          in: path
          type: string
          required: true
          description: The project name
        - name: name
          in: path
          type: string
          required: true
          description: The chart name
        - name: version
          in: path
          type: string
          required: true
          description: The chart version
      responses:
        '200':
          description: The specified chart entry is successfully deleted.
        '401':
          $ref: '#/definitions/UnauthorizedChartAPIError'
        '403':
          $ref: '#/definitions/ForbiddenChartAPIError'
        '404':
          $ref: '#/definitions/NotFoundChartAPIError'
        '500':
          $ref: '#/definitions/InternalChartAPIError'
  /chartrepo/{repo}/prov:
    post:
      summary: Upload a provance file to the specified project.
      description: Upload a provance file to the specified project. The provance file should be targeted for an existing chart file.
      tags:
        - Products
        - Chart Repository
      consumes:
        - multipart/form-data
      parameters:
        - name: repo
          in: path
          type: string
          required: true
          description: The project name
        - name: prov
          in: formData
          type: file
          required: true
          description: The provance file
      responses:
        '201':
          description: The provance file is successfully uploaded.
        '401':
          $ref: '#/definitions/UnauthorizedChartAPIError'
        '403':
          $ref: '#/definitions/ForbiddenChartAPIError'
        '500':
          $ref: '#/definitions/InternalChartAPIError'
        '507':
          $ref: '#/definitions/InsufficientStorageChartAPIError'
  /chartrepo/charts:
    post:
      summary: Upload a chart file to the defult 'library' project.
      description: Upload a chart file to the default 'library' project. Uploading together with the prov file at the same time is also supported.
      tags:
        - Products
        - Chart Repository
      consumes:
        - multipart/form-data
      parameters:
        - name: chart
          in: formData
          type: file
          required: true
          description: The chart file
        - name: prov
          in: formData
          type: file
          required: false
          description: The provance file
      responses:
        '201':
          description: The specified chart is successfully uploaded.
        '401':
          $ref: '#/definitions/UnauthorizedChartAPIError'
        '403':
          $ref: '#/definitions/ForbiddenChartAPIError'
        '500':
          $ref: '#/definitions/InternalChartAPIError'
        '507':
          $ref: '#/definitions/InsufficientStorageChartAPIError'
  /chartrepo/{repo}/charts/{name}/{version}/labels:
    get:
      summary: Return the attahced labels of chart.
      description: Return the attahced labels of the specified chart version.
      tags:
        - Products
        - Chart Repository
        - Label
      parameters:
        - name: repo
          in: path
          type: string
          required: true
          description: The project name
        - name: name
          in: path
          type: string
          required: true
          description: The chart name
        - name: version
          in: path
          type: string
          required: true
          description: The chart version
      responses:
        '200':
          $ref: '#/definitions/Labels'
        '401':
          $ref: '#/definitions/UnauthorizedChartAPIError'
        '403':
          $ref: '#/definitions/ForbiddenChartAPIError'
        '404':
          $ref: '#/definitions/NotFoundChartAPIError'
        '500':
          $ref: '#/definitions/InternalChartAPIError'
    post:
      summary: Mark label to chart.
      description: Mark label to the specified chart version.
      tags:
        - Products
        - Chart Repository
        - Label
      parameters:
        - name: repo
          in: path
          type: string
          required: true
          description: The project name
        - name: name
          in: path
          type: string
          required: true
          description: The chart name
        - name: version
          in: path
          type: string
          required: true
          description: The chart version
        - name: label
          in: body
          required: true
          schema:
            $ref: '#/definitions/Label'
          description: 'The label being marked to the chart version'
      responses:
        '200':
          description: The label is successfully marked to the chart version.
        '400':
          $ref: '#/definitions/BadRequestFormatedError'
        '401':
          $ref: '#/definitions/UnauthorizedChartAPIError'
        '403':
          $ref: '#/definitions/ForbiddenChartAPIError'
        '404':
          $ref: '#/definitions/NotFoundChartAPIError'
        '409':
          $ref: '#/definitions/ConflictFormatedError'
        '500':
          $ref: '#/definitions/InternalChartAPIError'
  /chartrepo/{repo}/charts/{name}/{version}/labels/{id}:
    delete:
      summary: Remove label from chart.
      description: Remove label from the specified chart version.
      tags:
        - Products
        - Chart Repository
        - Label
      parameters:
        - name: repo
          in: path
          type: string
          required: true
          description: The project name
        - name: name
          in: path
          type: string
          required: true
          description: The chart name
        - name: version
          in: path
          type: string
          required: true
          description: The chart version
        - name: id
          in: path
          type: integer
          required: true
          description: The label ID
      responses:
        '200':
          description: The label is successfully unmarked from the chart version.
        '400':
          $ref: '#/definitions/BadRequestFormatedError'
        '401':
          $ref: '#/definitions/UnauthorizedChartAPIError'
        '403':
          $ref: '#/definitions/ForbiddenChartAPIError'
        '404':
          $ref: '#/definitions/NotFoundChartAPIError'
        '500':
          $ref: '#/definitions/InternalChartAPIError'
  '/projects/{project_id}/robots':
    get:
      summary: Get all robot accounts of specified project
      description: Get all robot accounts of specified project
      parameters:
      - name: project_id
        in: path
        type: integer
        format: int64
        required: true
        description: Relevant project ID.
      tags:
      - Products
      - Robot Account
      responses:
        '200':
          description: Get project robot accounts successfully.
          schema:
            type: array
            items:
              $ref: '#/definitions/RobotAccount'
        '400':
          description: The project id is invalid.
        '401':
          description: User need to log in first.
        '403':
          description: User in session does not have permission to the project.
        '404':
          description: Project ID does not exist.
        '500':
          description: Unexpected internal errors.
    post:
      summary: Create a robot account for project
      description: Create a robot account for project
      tags:
      - Products
      - Robot Account
      parameters:
      - name: project_id
        in: path
        type: integer
        format: int64
        required: true
        description: Relevant project ID.
      - name: robot
        in: body
        description: Request body of creating a robot account.
        required: true
        schema:
          $ref: '#/definitions/RobotAccountCreate'
      responses:
        '201':
          description: Project member created successfully.
          schema:
            $ref: '#/definitions/RobotAccountPostRep'
        '400':
          description: Project id is not valid.
        '401':
          description: User need to log in first.
        '403':
          description: User in session does not have permission to the project.
        '409':
          description: An robot account with same name already exist in the project.
        '500':
          description: Unexpected internal errors.
  '/projects/{project_id}/robots/{robot_id}':
    get:
      summary: Return the infor of the specified robot account.
      description: Return the infor of the specified robot account.
      tags:
      - Products
      - Robot Account
      parameters:
      - name: project_id
        in: path
        type: integer
        format: int64
        required: true
        description: Relevant project ID.
      - name: robot_id
        in: path
        type: integer
        format: int64
        required: true
        description: The ID of robot account.
      responses:
        '200':
          description: Robot account information.
          schema:
            $ref: '#/definitions/RobotAccount'
        '401':
          description: User need to log in first.
        '403':
          description: User in session does not have permission to the project.
        '404':
          description: The robot account is not found.
        '500':
          description: Unexpected internal errors.
    put:
      summary: Update status of robot account.
      description: Used to disable/enable a specified robot account.
      tags:
      - Products
      - Robot Account
      parameters:
      - name: project_id
        in: path
        type: integer
        format: int64
        required: true
        description: Relevant project ID.
      - name: robot_id
        in: path
        type: integer
        format: int64
        required: true
        description: The ID of robot account.
      - name: robot
        in: body
        description: Request body of enable/disable a robot account.
        required: true
        schema:
          $ref: '#/definitions/RobotAccountUpdate'
      responses:
        '200':
          description: Robot account has been modified success.
        '500':
          description: Unexpected internal errors.
    delete:
      summary: Delete the specified robot account
      description: Delete the specified robot account
      tags:
      - Products
      - Robot Account
      parameters:
      - name: project_id
        in: path
        type: integer
        format: int64
        required: true
        description: Relevant project ID.
      - name: robot_id
        in: path
        type: integer
        format: int64
        required: true
        description: The ID of robot account.
      responses:
        '200':
          description: The specified robot account is successfully deleted.
        '401':
          description: User need to log in first.
        '403':
          description: User in session does not have permission to the project.
        '404':
          description: The robot account is not found.
        '500':
          description: Unexpected internal errors.
responses:
  OK:
    description: 'Success'
  Created:
    description: 'Created'
  BadRequest:
    description: 'Bad Request'
  Unauthorized:
    description: 'Unauthorized'
  Forbidden:
    description: 'Forbidden'
  NotFound:
    description: 'Not Found'
  Conflict:
    description: 'Conflict'
  PreconditionFailed:
    description: 'Precondition Failed'
  UnsupportedMediaType:
    description: 'The Media Type of the request is not supported, it has to be "application/json"'
  InternalServerError:
    description: 'Internal Server Error'
definitions:
  Search:
    type: object
    properties:
      project:
        description: Search results of the projects that matched the filter keywords.
        type: array
        items:
          $ref: '#/definitions/Project'
      repository:
        description: Search results of the repositories that matched the filter keywords.
        type: array
        items:
          $ref: '#/definitions/SearchRepository'
      chart:
        description: Search results of the charts that macthed the filter keywords.
        type: array
        items:
          $ref: '#/definitions/SearchResult'
  RetagReq:
    type: object
    properties:
      tag:
        description: new tag to be created
        type: string
      src_image:
        description: Source image to be retagged, e.g. 'stage/app:v1.0'
        type: string
      override:
        description: If target tag already exists, whether to override it
        type: boolean
  SearchRepository:
    type: object
    properties:
      project_id:
        type: integer
        description: The ID of the project that the repository belongs to
      project_name:
        type: string
        description: The name of the project that the repository belongs to
      project_public:
        type: boolean
        description: 'The flag to indicate the publicity of the project that the repository belongs to (1 is public, 0 is not)'
      repository_name:
        type: string
        description: The name of the repository
      pull_count:
        type: integer
        description: The count how many times the repository is pulled
      tags_count:
        type: integer
        description: The count of tags in the repository
  ProjectReq:
    type: object
    properties:
      project_name:
        type: string
        description: The name of the project.
      metadata:
        description: The metadata of the project.
        $ref: '#/definitions/ProjectMetadata'
  Project:
    type: object
    properties:
      project_id:
        type: integer
        format: int32
        description: Project ID
      owner_id:
        type: integer
        format: int32
        description: The owner ID of the project always means the creator of the project.
      name:
        type: string
        description: The name of the project.
      creation_time:
        type: string
        description: The creation time of the project.
      update_time:
        type: string
        description: The update time of the project.
      deleted:
        type: boolean
        description: A deletion mark of the project.
      owner_name:
        type: string
        description: The owner name of the project.
      togglable:
        type: boolean
        description: Correspond to the UI about whether the project's publicity is  updatable (for UI)
      current_user_role_id:
        type: integer
        description: The role ID of the current user who triggered the API (for UI)
      repo_count:
        type: integer
        description: The number of the repositories under this project.
      chart_count:
        type: integer
        description: The total number of charts under this project.
      metadata:
        description: The metadata of the project.
        $ref: '#/definitions/ProjectMetadata'
  ProjectMetadata:
    type: object
    properties:
      public:
        type: string
        description: 'The public status of the project. The valid values are "true", "false".'
      enable_content_trust:
        type: string
        description: 'Whether content trust is enabled or not. If it is enabled, user cann''t pull unsigned images from this project. The valid values are "true", "false".'
      prevent_vul:
        type: string
        description: 'Whether prevent the vulnerable images from running. The valid values are "true", "false".'
      severity:
        type: string
        description: 'If the vulnerability is high than severity defined here, the images cann''t be pulled. The valid values are "negligible", "low", "medium", "high", "critical".'
      auto_scan:
        type: string
        description: 'Whether scan images automatically when pushing. The valid values are "true", "false".'
  Manifest:
    type: object
    properties:
      manifest:
        type: object
        description: The detail of manifest.
      config:
        type: string
        description: The config of the repository.
  User:
    type: object
    properties:
      user_id:
        type: integer
        format: int
        description: The ID of the user.
      username:
        type: string
      email:
        type: string
      password:
        type: string
      realname:
        type: string
      comment:
        type: string
      deleted:
        type: boolean
      role_name:
        type: string
      role_id:
        type: integer
        format: int
      has_admin_role:
        type: boolean
      reset_uuid:
        type: string
      Salt:
        type: string
      creation_time:
        type: string
      update_time:
        type: string
  UserSearch:
    type: object
    properties:
      user_id:
        type: integer
        format: int
        description: The ID of the user.
      username:
        type: string
  Password:
    type: object
    properties:
      old_password:
        type: string
        description: The user's existing password.
      new_password:
        type: string
        description: New password for marking as to be updated.
  AccessLog:
    type: object
    properties:
      log_id:
        type: integer
        description: The ID of the log entry.
      username:
        type: string
        description: Username of the user in this log entry.
      repo_name:
        type: string
        description: Name of the repository in this log entry.
      repo_tag:
        type: string
        description: Tag of the repository in this log entry.
      operation:
        type: string
        description: The operation against the repository in this log entry.
      op_time:
        type: string
        description: The time when this operation is triggered.
  Role:
    type: object
    properties:
      role_id:
        type: integer
        format: int32
        description: ID in table.
      role_code:
        type: string
        description: Description of permissions for the role.
      role_name:
        type: string
        description: Name the the role.
      role_mask:
        type: string
  RoleParam:
    type: object
    properties:
      roles:
        type: array
        items:
          type: integer
          format: int32
        description: Role ID for updating project role member.
      username:
        type: string
        description: Username relevant to a project role member.
  StatisticMap:
    type: object
    properties:
      private_project_count:
        type: integer
        format: int32
        description: The count of the private projects which the user is a member of.
      private_repo_count:
        type: integer
        format: int32
        description: The count of the private repositories belonging to the projects which the user is a member of.
      public_project_count:
        type: integer
        format: int32
        description: The count of the public projects.
      public_repo_count:
        type: integer
        format: int32
        description: The count of the public repositories belonging to the public projects which the user is a member of.
      total_project_count:
        type: integer
        format: int32
        description: 'The count of the total projects, only be seen when the is admin.'
      total_repo_count:
        type: integer
        format: int32
        description: 'The count of the total repositories, only be seen when the user is admin.'
  JobStatus:
    type: object
    properties:
      id:
        type: integer
        format: int64
        description: The job ID.
      status:
        type: string
        description: The status of the job.
      repository:
        type: string
        description: The repository handled by the job.
      policy_id:
        type: integer
        format: int64
        description: The ID of the policy that triggered this job.
      operation:
        type: string
        description: The operation of the job.
      tags:
        type: array
        description: The repository's used tag list.
        items:
          $ref: '#/definitions/Tags'
      creation_time:
        type: string
        description: The creation time of the job.
      update_time:
        type: string
        description: The update time of the job.
  Tags:
    type: object
    properties:
      tag:
        type: string
        description: The repository's used tag.
  RepPolicy:
    type: object
    properties:
      id:
        type: integer
        format: int64
        description: The policy ID.
      name:
        type: string
        description: The policy name.
      description:
        type: string
        description: The description of the policy.
      projects:
        type: array
        description: The project list that the policy applys to.
        items:
          $ref: '#/definitions/Project'
      registries:
        type: array
        description: The target list.
        items:
          $ref: '#/definitions/Registry'
      trigger:
        $ref: '#/definitions/RepTrigger'
      filters:
        type: array
        description: The replication policy filter array.
        items:
          $ref: '#/definitions/RepFilter'
      replicate_existing_image_now:
        type: boolean
        description: Whether to replicate the existing images now.
      replicate_deletion:
        type: boolean
        description: Whether to replicate the deletion operation.
      creation_time:
        type: string
        description: The create time of the policy.
      update_time:
        type: string
        description: The update time of the policy.
      error_job_count:
        type: integer
        description: The error job count number for the policy.
  ReplicationPolicy:
    type: object
    properties:
      id:
        type: integer
        format: int64
        description: The policy ID.
      name:
        type: string
        description: The policy name.
      description:
        type: string
        description: The description of the policy.
      src_registry_id:
        type: integer
        format: int64
        description: The source registry ID.
      src_namespaces:
        type: array
        description: The source namespaces
        items:
          type: string
      dest_registry_id:
        type: integer
        format: int64
        description: The destination registry ID.
      dest_namespace:
        type: string
        description: The destination namespace.
      trigger:
        $ref: '#/definitions/RepTrigger'
      filters:
        type: array
        description: The replication policy filter array.
        items:
          $ref: '#/definitions/ReplicationFilter'
      deletion:
        type: boolean
        description: Whether to replicate the deletion operation.
      override:
        type: boolean
        description: Whether to override the resources on the destination registry.
      enabled:
        type: boolean
        description: Whether the policy is enabled or not.
      creation_time:
        type: string
        description: The create time of the policy.
      update_time:
        type: string
        description: The update time of the policy.
  RepTrigger:
    type: object
    properties:
      kind:
        type: string
        description: 'The replication policy trigger kind. The valid values are manual, immediate and schedule.'
      schedule_param:
        $ref: '#/definitions/ScheduleParam'
  ScheduleParam:
    type: object
    properties:
      type:
        type: string
        description: The schedule type. The valid values are daily and weekly.
      weekday:
        type: integer
        format: int8
        description: 'Optional, only used when the type is weedly. The valid values are 1-7.'
      offtime:
        type: integer
        format: int64
        description: 'The time offset with the UTC 00:00 in seconds.'
  RepFilter:
    type: object
    properties:
      kind:
        type: string
        description: 'The replication policy filter kind. The valid values are project, repository and tag.'
      value:
        type: string
        description: 'The value of replication policy filter. When creating repository and tag filter, filling it with the pattern as string. When creating label filter, filling it with label ID as integer.'
      pattern:
        type: string
        description: 'Depraceted, use value instead. The replication policy filter pattern.'
      metadata:
        type: object
        description: This map object is the replication policy filter metadata.
  ReplicationFilter:
    type: object
    properties:
      type:
        type: string
        description: 'The replication policy filter type.'
      value:
        type: string
        description: 'The value of replication policy filter.'
  RegistryCredential:
    type: object
    properties:
      type:
        type: string
        description: Credential type, such as 'basic', 'oauth'.
      access_key:
        type: string
        description: Access key, e.g. user name when credential type is 'basic'.
      access_secret:
        type: string
        description: Access secret, e.g. password when credential type is 'basic'.
  Registry:
    type: object
    properties:
      id:
        type: integer
        format: int64
        description: The registry ID.
      url:
        type: string
        description: The registry URL string.
      name:
        type: string
        description: The registry name.
      credential:
        $ref: '#/definitions/RegistryCredential'
      type:
        type: string
        description: Type of the registry, e.g. 'harbor'.
      insecure:
        type: boolean
        description: Whether or not the certificate will be verified when Harbor tries to access the server.
      description:
        type: string
        description: Description of the registry.
      status:
        type: string
        description: Health status of the registry.
      creation_time:
        type: string
        description: The create time of the policy.
      update_time:
        type: string
        description: The update time of the policy.
  PutRegistry:
    type: object
    properties:
      name:
        type: string
        description: The registry name.
      url:
        type: string
        description: The registry address URL string.
      credential_type:
        type: string
        description: Credential type of the registry, e.g. 'basic'.
      access_key:
        type: string
        description: The registry access key.
      access_secret:
        type: string
        description: The registry access secret.
      insecure:
        type: boolean
        description: Whether or not the certificate will be verified when Harbor tries to access the server.
  HasAdminRole:
    type: object
    properties:
      has_admin_role:
        type: boolean
        description: '1-has admin, 0-not.'
  UserProfile:
    type: object
    properties:
      email:
        type: string
        description: The new email.
      realname:
        type: string
        description: The new realname.
      comment:
        type: string
        description: The new comment.
  Storage:
    type: object
    properties:
      total:
        type: integer
        format: int64
        description: Total volume size.
      free:
        type: integer
        format: int64
        description: Free volume size.
  GeneralInfo:
    type: object
    properties:
      with_notary:
        type: boolean
        description: If the Harbor instance is deployed with nested notary.
      with_clair:
        type: boolean
        description: If the Harbor instance is deployed with nested clair.
      with_admiral:
        type: boolean
        description: If the Harbor instance is deployed with Admiral.
      admiral_endpoint:
        type: string
        description: The url of the endpoint of admiral instance.
      auth_mode:
        type: string
        description: The auth mode of current Harbor instance.
      project_creation_restriction:
        type: string
        description: 'Indicate who can create projects, it could be ''adminonly'' or ''everyone''.'
      self_registration:
        type: boolean
        description: Indicate whether the Harbor instance enable user to register himself.
      has_ca_root:
        type: boolean
        description: Indicate whether there is a ca root cert file ready for download in the file system.
      harbor_version:
        type: string
        description: The build version of Harbor.
      next_scan_all:
        type: integer
        description: 'The UTC time in milliseconds, after which user can call scanAll API to scan all images.'
      clair_vulnerability_status:
        type: object
        description: The status of vulnerability data of Clair.
        properties:
          overall_last_update:
            type: integer
            description: 'The UTC timestamp in milliseconds of last successful update for Clair vulnerability data, when all the updaters are successfully executed.'
          details:
            type: array
            description: Detail timestamp of different namespace.  This is introduced to handle the case when some updaters are executed successfully and some not.
            items:
              $ref: '#/definitions/VulnNamespaceTimestamp'
  VulnNamespaceTimestamp:
    type: object
    properties:
      namespace:
        type: string
        description: The namespace of the Vulnerability
      last_update:
        type: integer
        description: The UTC timestamp in miliseconds of last successful update for vulnerability data.
  SystemInfo:
    type: object
    properties:
      storage:
        type: array
        description: The storage of system.
        items:
          $ref: '#/definitions/Storage'
  LdapConf:
    type: object
    properties:
      ldap_url:
        type: string
        description: The url of ldap service.
      ldap_search_dn:
        type: string
        description: The search dn of ldap service.
      ldap_search_password:
        type: string
        description: The search password of ldap service.
      ldap_base_dn:
        type: string
        description: The base dn of ldap service.
      ldap_filter:
        type: string
        description: The serach filter of ldap service.
      ldap_uid:
        type: string
        description: The serach uid from ldap service attributes.
      ldap_scope:
        type: integer
        format: int64
        description: The serach scope of ldap service.
      ldap_connection_timeout:
        type: integer
        format: int64
        description: The connect timeout of ldap service(second).
  LdapUsers:
    type: object
    properties:
      ldap_username:
        type: string
        description: search ldap user name based on ldapconf.
      ldap_realname:
        type: string
        description: system will try to guess the user realname form "uid" or "cn" attribute.
      ldap_email:
        type: string
        description: system will try to guess the user email address form "mail" or "email" attribute.
  LdapImportUsers:
    type: object
    properties:
      ldap_uid_list:
        type: array
        description: selected uid list
        items:
          type: string
  LdapFailedImportUsers:
    type: object
    properties:
      ldap_uid:
        type: string
        description: the uid can't add to system.
      error:
        type: string
        description: fail reason.
  EmailServerSetting:
    type: object
    properties:
      email_host:
        type: string
        description: The host of email server.
      email_port:
        type: integer
        description: The port of email server.
      email_username:
        type: string
        description: The username of email server.
      email_password:
        type: string
        description: The password of email server.
      email_ssl:
        type: boolean
        description: Use ssl/tls or not.
      email_identity:
        type: string
        description: The dentity of email server.
  RepoSignature:
    type: object
    properties:
      tag:
        type: string
        description: The tag of image.
      hashes:
        type: object
        description: The JSON object of the hash of the image.
  DetailedTag:
    type: object
    properties:
      digest:
        type: string
        description: The digest of the tag.
      name:
        type: string
        description: The name of the tag.
      size:
        type: integer
        description: The size of the image.
      architecture:
        type: string
        description: The architecture of the image.
      os:
        type: string
        description: The os of the image.
      docker_version:
        type: string
        description: The version of docker which builds the image.
      author:
        type: string
        description: The author of the image.
      created:
        type: string
        description: The build time of the image.
      signature:
        type: object
        description: 'The signature of image, defined by RepoSignature. If it is null, the image is unsigned.'
      scan_overview:
        type: object
        description: The overview of the scan result.  This is an optional property.
        properties:
          digest:
            type: string
            description: The digest of the image.
          scan_status:
            type: string
            description: 'The status of the scan job, it can be "pendnig", "running", "finished", "error".'
          job_id:
            type: integer
            description: The ID of the job on jobservice to scan the image.
          severity:
            type: integer
            description: '0-Not scanned, 1-Negligible, 2-Unknown, 3-Low, 4-Medium, 5-High'
          details_key:
            type: string
            description: 'The top layer name of this image in Clair, this is for calling Clair API to get the vulnerability list of this image.'
          components:
            type: object
            description: The components overview of the image.
            properties:
              total:
                type: integer
                description: Total number of the components in this image.
              summary:
                description: List of number of components of different severities.
                type: array
                items:
                  $ref: '#/definitions/ComponentOverviewEntry'
      labels:
        type: array
        description: The label list.
        items:
          $ref: '#/definitions/Label'
  ComponentOverviewEntry:
    type: object
    properties:
      severity:
        type: integer
        description: '1-None/Negligible, 2-Unknown, 3-Low, 4-Medium, 5-High'
      count:
        type: integer
        description: number of the components with certain severity.
  Repository:
    type: object
    properties:
      id:
        type: integer
        description: The ID of repository.
      name:
        type: string
        description: The name of repository.
      project_id:
        type: integer
        description: The project ID of repository.
      description:
        type: string
        description: The description of repository.
      pull_count:
        type: integer
        description: The pull count of repository.
      star_count:
        type: integer
        description: The star count of repository.
      tags_count:
        type: integer
        description: The tags count of repository.
      labels:
        type: array
        description: The label list.
        items:
          $ref: '#/definitions/Label'
      creation_time:
        type: string
        description: The creation time of repository.
      update_time:
        type: string
        description: The update time of repository.
  VulnerabilityItem:
    type: object
    properties:
      id:
        type: string
        description: 'ID of the vulnerability, normally it is the CVE ID'
      severity:
        type: integer
        description: '1-Negligible, 2-Unknown, 3-Low, 4-Medium, 5-High'
      package:
        type: string
        description: The packge that introduces the vulnerability.
      version:
        type: string
        description: The version of the package.
      description:
        type: string
        description: The description of the vulnerability.
      fixedVersion:
        type: string
        description: 'The version which the vulnerability is fixed, this is an optional property.'
  Configurations:
    type: object
    properties:
      auth_mode:
        type: string
        description: 'The auth mode of current system, such as "db_auth", "ldap_auth"'
      email_from:
        type: string
        description: The sender name for Email notification.
      email_host:
        type: string
        description: The hostname of SMTP server that sends Email notification.
      email_port:
        type: integer
        description: The port of SMTP server.
      email_identity:
        type: string
        description: By default it's empty so the email_username is picked.
      email_username:
        type: string
        description: The username for authenticate against SMTP server.
      email_ssl:
        type: boolean
        description: 'When it''s set to true the system will access Email server via TLS by default.  If it''s set to false, it still will handle "STARTTLS" from server side.'
      email_insecure:
        type: boolean
        description: Whether or not the certificate will be verified when Harbor tries to access the email server.
      ldap_url:
        type: string
        description: The URL of LDAP server.
      ldap_base_dn:
        type: string
        description: The Base DN for LDAP binding.
      ldap_filter:
        type: string
        description: The filter for LDAP binding.
      ldap_scope:
        type: integer
        description: '0-LDAP_SCOPE_BASE, 1-LDAP_SCOPE_ONELEVEL, 2-LDAP_SCOPE_SUBTREE'
      ldap_uid:
        type: string
        description: 'The attribute which is used as identity for the LDAP binding, such as "CN" or "SAMAccountname"'
      ldap_search_dn:
        type: string
        description: The DN of the user to do the search.
      ldap_timeout:
        type: integer
        description: timeout in seconds for connection to LDAP server.
      ldap_group_attribute_name:
        type: string
        description: 'The attribute which is used as identity of the LDAP group, default is cn.'
      ldap_group_base_dn:
        type: string
        description: The base DN to search LDAP group.
      ldap_group_search_filter:
        type: string
        description: The filter to search the ldap group.
      ldap_group_search_scope:
        type: integer
        description: 'The scope to search ldap. ''0-LDAP_SCOPE_BASE, 1-LDAP_SCOPE_ONELEVEL, 2-LDAP_SCOPE_SUBTREE'''
      ldap_group_admin_dn:
        type: string
        description: Specify the ldap group which have the same privilege with Harbor admin.
      project_creation_restriction:
        type: string
        description: This attribute restricts what users have the permission to create project.  It can be "everyone" or "adminonly".
      read_only:
        type: boolean
        description: '''docker push'' is prohibited by Harbor if you set it to true.   '
      self_registration:
        type: boolean
        description: 'Whether the Harbor instance supports self-registration.  If it''s set to false, admin need to add user to the instance.'
      token_expiration:
        type: integer
        description: 'The expiration time of the token for internal Registry, in minutes.'
      verify_remote_cert:
        type: boolean
        description: Whether or not the certificate will be verified when Harbor tries to access a remote Harbor instance for replication.
      scan_all_policy:
        type: object
        properties:
          type:
            type: string
            description: 'The type of scan all policy, currently the valid values are "none" and "daily"'
          parameter:
            type: object
            properties:
              daily_time:
                type: integer
                description: 'The offest in seconds of UTC 0 o''clock, only valid when the policy type is "daily"'
            description: 'The parameters of the policy, the values are dependant on the type of the policy.'
  ConfigurationsResponse:
    type: object
    properties:
      auth_mode:
        $ref: '#/definitions/StringConfigItem'
        description: 'The auth mode of current system, such as "db_auth", "ldap_auth"'
      email_from:
        $ref: '#/definitions/StringConfigItem'
        description: The sender name for Email notification.
      email_host:
        $ref: '#/definitions/StringConfigItem'
        description: The hostname of SMTP server that sends Email notification.
      email_port:
        $ref: '#/definitions/IntegerConfigItem'
        description: The port of SMTP server.
      email_identity:
        $ref: '#/definitions/StringConfigItem'
        description: By default it's empty so the email_username is picked.
      email_username:
        $ref: '#/definitions/StringConfigItem'
        description: The username for authenticate against SMTP server.
      email_ssl:
        $ref: '#/definitions/BoolConfigItem'
        description: 'When it''s set to true the system will access Email server via TLS by default.  If it''s set to false, it still will handle "STARTTLS" from server side.'
      email_insecure:
        $ref: '#/definitions/BoolConfigItem'
        description: Whether or not the certificate will be verified when Harbor tries to access the email server.
      ldap_url:
        $ref: '#/definitions/StringConfigItem'
        description: The URL of LDAP server.
      ldap_base_dn:
        $ref: '#/definitions/StringConfigItem'
        description: The Base DN for LDAP binding.
      ldap_filter:
        $ref: '#/definitions/StringConfigItem'
        description: The filter for LDAP binding.
      ldap_scope:
        type: integer
        description: '0-LDAP_SCOPE_BASE, 1-LDAP_SCOPE_ONELEVEL, 2-LDAP_SCOPE_SUBTREE'
      ldap_uid:
        $ref: '#/definitions/StringConfigItem'
        description: 'The attribute which is used as identity for the LDAP binding, such as "CN" or "SAMAccountname"'
      ldap_search_dn:
        type: string
        description: The DN of the user to do the search.
      ldap_timeout:
        $ref: '#/definitions/IntegerConfigItem'
        description: timeout in seconds for connection to LDAP server.
      ldap_group_attribute_name:
        $ref: '#/definitions/StringConfigItem'
        description: 'The attribute which is used as identity of the LDAP group, default is cn.'
      ldap_group_base_dn:
        $ref: '#/definitions/StringConfigItem'
        description: The base DN to search LDAP group.
      ldap_group_search_filter:
        $ref: '#/definitions/StringConfigItem'
        description: The filter to search the ldap group.
      ldap_group_search_scope:
        $ref: '#/definitions/IntegerConfigItem'
        description: 'The scope to search ldap. ''0-LDAP_SCOPE_BASE, 1-LDAP_SCOPE_ONELEVEL, 2-LDAP_SCOPE_SUBTREE'''
      ldap_group_admin_dn:
        $ref: '#/definitions/StringConfigItem'
        description: Specify the ldap group which have the same privilege with Harbor admin.
      project_creation_restriction:
        $ref: '#/definitions/StringConfigItem'
        description: This attribute restricts what users have the permission to create project.  It can be "everyone" or "adminonly".
      read_only:
        $ref: '#/definitions/BoolConfigItem'
        description: '''docker push'' is prohibited by Harbor if you set it to true.   '
      self_registration:
        $ref: '#/definitions/BoolConfigItem'
        description: 'Whether the Harbor instance supports self-registration.  If it''s set to false, admin need to add user to the instance.'
      token_expiration:
        $ref: '#/definitions/IntegerConfigItem'
        description: 'The expiration time of the token for internal Registry, in minutes.'
      verify_remote_cert:
        $ref: '#/definitions/BoolConfigItem'
        description: Whether or not the certificate will be verified when Harbor tries to access a remote Harbor instance for replication.
      scan_all_policy:
        type: object
        properties:
          type:
            type: string
            description: 'The type of scan all policy, currently the valid values are "none" and "daily"'
          parameter:
            type: object
            properties:
              daily_time:
                type: integer
                description: 'The offest in seconds of UTC 0 o''clock, only valid when the policy type is "daily"'
            description: 'The parameters of the policy, the values are dependant on the type of the policy.'
  Replication:
    type: object
    properties:
      policy_id:
        type: integer
        description: The ID of replication policy
  ReplicationResponse:
    type: object
    properties:
      uuid:
        type: string
        description: UUID of the replication
  RepositoryDescription:
    type: object
    properties:
      description:
        type: string
        description: The description of the repository.
  UpdateJobs:
    type: object
    properties:
      policy_id:
        type: integer
        description: The ID of replication policy
      status:
        type: string
        description: The status of jobs. The only valid value is stop for now.
  Label:
    type: object
    properties:
      id:
        type: integer
        description: The ID of label.
      name:
        type: string
        description: The name of label.
      description:
        type: string
        description: The description of label.
      color:
        type: string
        description: The color of label.
      scope:
        type: string
        description: 'The scope of label, g for global labels and p for project labels.'
      project_id:
        type: integer
        description: The project ID if the label is a project label.
      creation_time:
        type: string
        description: The creation time of label.
      update_time:
        type: string
        description: The update time of label.
      deleted:
        type: boolean
        description: The label is deleted or not.
  ProjectMemberEntity:
    type: object
    properties:
      id:
        type: integer
        description: the project member id
      project_id:
        type: integer
        description: the project id
      entity_name:
        type: string
        description: the name of the group member.
      role_name:
        type: string
        description: the name of the role
      role_id:
        type: integer
        description: the role id
      entity_id:
        type: integer
        description: 'the id of entity, if the member is an user, it is user_id in user table. if the member is an user group, it is the user group''s ID in user_group table.'
      entity_type:
        type: string
        description: 'the entity''s type, u for user entity, g for group entity.'
  ProjectMember:
    type: object
    properties:
      role_id:
        type: integer
        description: 'The role id 1 for projectAdmin, 2 for developer, 3 for guest, 4 for master'
      member_user:
        $ref: '#/definitions/UserEntity'
      member_group:
        $ref: '#/definitions/UserGroup'
  RoleRequest:
    type: object
    properties:
      role_id:
        type: integer
        description: 'The role id 1 for projectAdmin, 2 for developer, 3 for guest, 4 for master'
  UserEntity:
    type: object
    properties:
      user_id:
        type: integer
        description: The ID of the user.
      username:
        type: string
        description: The name of the user.
  UserGroup:
    type: object
    properties:
      id:
        type: integer
        description: The ID of the user group
      group_name:
        type: string
        description: The name of the user group
      group_type:
        type: integer
        description: 'The group type, 1 for LDAP group.'
      ldap_group_dn:
        type: string
        description: The DN of the LDAP group if group type is 1 (LDAP group).
  Resource:
    type: object
    properties:
      replication_policies:
        type: array
        description: The replication policy list.
        items:
          $ref: '#/definitions/RepPolicy'
  StringConfigItem:
    type: object
    properties:
      value:
        type: string
        description: The string value of current config item
      editable:
        type: boolean
        description: The configure item can be updated or not
  BoolConfigItem:
    type: object
    properties:
      value:
        type: boolean
        description: The boolean value of current config item
      editable:
        type: boolean
        description: The configure item can be updated or not
  IntegerConfigItem:
    type: object
    properties:
      value:
        type: integer
        description: The integer value of current config item
      editable:
        type: boolean
        description: The configure item can be updated or not
  ChartAPIError:
    description: The error object returned by chart repository API
    type: object
    required:
      - error
    properties:
      error:
        type: string
        description: The error message returned by the chart API
  UnauthorizedChartAPIError:
    description: Unauthorized
    type: object
    allOf:
      - $ref: '#/definitions/ChartAPIError'
  ForbiddenChartAPIError:
    description: Operation is forbidden
    type: object
    allOf:
      - $ref: '#/definitions/ChartAPIError'
  InternalChartAPIError:
    description: Internal server error occurred
    type: object
    allOf:
      - $ref: '#/definitions/ChartAPIError'
  NotFoundChartAPIError:
    description: Not found
    type: object
    allOf:
      - $ref: '#/definitions/ChartAPIError'
  InsufficientStorageChartAPIError:
    description: Insufficient storage
    type: object
    allOf:
      - $ref: '#/definitions/ChartAPIError'
  BadRequestFormatedError:
    description: Bad request
    type: object
    allOf:
      - $ref: '#/definitions/ChartAPIError'
  ConflictFormatedError:
    description: Conflicts
    type: object
    allOf:
      - $ref: '#/definitions/ChartAPIError'
  ChartInfoEntry:
    type: object
    description: The object contains basic chart information
    required:
      - name
      - total_versions
      - created
    properties:
      name:
        type: string
        description: Name of chart
      total_versions:
        type: integer
        description: Total count of chart versions
      latest_version:
        type: string
        description: latest version of chart      
      created:
        type: string
        description: The created time of chart
      updated:
        type: string
        description: The created time of chart        
      icon:
        type: string
        description: The icon path of chart
      home:
        type: string
        description: The home website of chart
      deprecated:
        type: boolean
        description: Flag to indicate if the chart is deprecated
  ChartInfoList:
    type: array
    description: The chart list under the project
    items:
      $ref: '#/definitions/ChartInfoEntry'
  ChartMetadata:
    type: object
    description: The metadata of chart version
    required:
      - name
      - version
      - engine
      - icon
      - apiVersion
      - appVersion
    properties:
      name:
        type: string
        description: The name of the chart
      home:
        type: string
        description: The URL to the relevant project page
      sources:
        type: array
        description: The URL to the source code of chart
        items:
          type: string
      version:
        type: string
        description: A SemVer 2 version of chart
      description:
        type: string
        description: A one-sentence description of chart
      keywords:
        type: array
        description: A list of string keywords
        items:
          type: string
      engine:
        type: string
        description: The name of template engine
      icon:
        type: string
        description: The URL to an icon file
      apiVersion:
        type: string
        description: The API version of this chart
      appVersion:
        type: string
        description: The version of the application enclosed in the chart
      deprecated:
        type: boolean
        description: Whether or not this chart is deprecated
  ChartVersion:
    type: object
    description: A specified chart entry
    allOf:
      - $ref: '#/definitions/ChartMetadata'
      - type: object
        properties:
          created:
            type: string
            description: The created time of the chart entry
          removed:
            type: boolean
            description: A flag to indicate if the chart entry is removed
          digest:
            type: string
            description: The digest value of the chart entry
          urls:
            type: array
            description: The urls of the chart entry
            items:
              type: string
    properties:
      labels:
        $ref: '#/definitions/Labels'
  ChartVersions:
    type: array
    description: A list of chart entry
    items:
      $ref: '#/definitions/ChartVersion'
  DigitalSignature:
    type: object
    description: The signature of the chart
    properties:
      signed:
        type: boolean
        description: A flag to indicate if the chart is signed
      prov_file:
        type: string
        description: The URL of the provance file
  SecurityReport:
    type: object
    description: The security information of the chart
    properties:
      signature:
        $ref: '#/definitions/DigitalSignature'
  Dependency:
    type: object
    description: Another chart the chart depends on
    required:
      - name
      - version
    properties:
      name:
        type: string
        description: The name of the chart denpendency
      version:
        type: string
        description: The version of the chart dependency
      repository:
        type: string
        description: The URL to the repository
  ChartVersionDetails:
    type: object
    description: The detailed information of the chart entry
    properties:
      metadata:
        $ref: '#/definitions/ChartVersion'
      security:
        $ref: '#/definitions/SecurityReport'
      dependencies:
        type: array
        items:
          $ref: '#/definitions/Dependency'
      values:
        type: object
        additionalProperties:
          type: object
      files:
        type: object
        additionalProperties:
          type: string
      labels:
        $ref: '#/definitions/Labels'
  GCResult:
    type: object
    properties:
      id:
        type: integer
        description: the id of gc job.
      job_name:
        type: string
        description: the job name of gc job.
      job_kind:
        type: string
        description: the job kind of gc job.
      schedule:
        $ref: '#/definitions/AdminJobScheduleObj'
      job_status:
        type: string
        description: the status of gc job.
      deleted:
        type: boolean
        description: if gc job was deleted.
      creation_time:
        type: string
        description: the creation time of gc job.
      update_time:
        type: string
        description: the update time of gc job.
  AdminJobSchedule:
    type: object
    properties:
      schedule:
        $ref: '#/definitions/AdminJobScheduleObj'
  AdminJobScheduleObj:
    type: object
    properties:
      type:
        type: string
        description: The schedule type. The valid values are hourly, daily， weekly, custom and None. 'None' means to cancel the schedule.
      cron:
        type: string
        description: A cron expression, a time-based job scheduler.
  SearchResult:
    type: object
    description: The chart search result item
    properties:
      name:
        type: string
        description: The chart name with repo name
      score:
        type: integer
        description: The matched level
      chart:
        $ref: '#/definitions/ChartVersion'
  Labels:
    type: array
    description: A list of label
    items:
      $ref: '#/definitions/Label'
  OverallHealthStatus:
    type: object
    description: The system health status
    properties:
      status:
        type: string
        description: The overall health status. It is "healthy" only when all the components' status are "healthy" 
      components:
        type: array
        items:
          $ref: '#/definitions/ComponentHealthStatus'
  ComponentHealthStatus:
    type: object
    description: The health status of component
    properties:
      name:
        type: string
        description: The component name 
      status:
        type: string
        description: The health status of component
      error:
        type: string
        description: (optional) The error message when the status is "unhealthy"
  RobotAccount:
    type: object
    description: The object of robot account
    properties:
      id:
        type: integer
        description: The id of robot account
      name:
        type: string
        description: The name of robot account
      description:
        type: string
        description: The description of robot account
      expires_at:
        type: integer
        description: The expiration of robot account (in seconds)
      project_id:
        type: integer
        description: The project id of robot account
      disabled:
        type: boolean
        description: The robot account is disable or enable
      creation_time:
        type: string
        description: The creation time of the robot account
      update_time:
        type: string
        description: The update time of the robot account
  RobotAccountCreate:
    type: object
    properties:
      name:
        type: string
        description: The name of robot account
      description:
        type: string
        description: The description of robot account
      access:
        type: array
        description: The permission of robot account
        items:
          $ref: '#/definitions/RobotAccountAccess'
  RobotAccountPostRep:
    type: object
    properties:
      name:
        type: string
        description: the name of robot account
      token:
        type: string
        description: the token of robot account
  RobotAccountAccess:
    type: object
    properties:
      resource:
        type: string
        description: the resource of harbor
      action:
        type: string
        description: the action to resource that perdefined in harbor rbac
  RobotAccountUpdate:
    type: object
    properties:
      disable:
        type: boolean
        description: The robot account is disable or enable
  Permission:
    type: object
    description: The permission
    properties:
      resource:
        type: string
        description: The permission resoruce
      action:
        type: string
        description: The permission action
  ReplicationAdapter:
    type: object
    description: The replication adapter
    properties:
      type:
        type: string
        description: The adapter type
      description:
        type: string
        description: The adapter description
      supported_resource_types:
        type: array
        description: The resource types that the adapter supports
        items:
          type: string
      supported_resource_filters:
        type: array
        description: The filters that the adapter supports
        items:
          $ref: '#/definitions/ReplicationAdapterFilter'
      supported_triggers:
        type: array
        description: The triggers that the adapter supports
        items:
          type: string
  ReplicationAdapterFilter:
    type: object
    description: The replication adapter filter
    properties:
      type:
        type: string
        description: The filter type
      style:
        type: string
        description: The filter style
      values:
        type: array
        description: The filter values
        items:
          type: string
  ReplicationExecution:
    type: object
    description: The replication execution
    properties:
      id:
        type: integer
        description: The ID
      policy_id:
        type: integer
        description: The policy ID
      status:
        type: string
        description: The status
      status_text:
        type: string
        description: The status text
      trigger:
        type: string
        description: The trigger mode
      total:
        type: integer
        description: The total count of all tasks
      failed:
        type: integer
        description: The count of failed tasks
      succeed:
        type: integer
        description: The count of succeed tasks
      in_progress:
        type: integer
        description: The count of in_progress tasks
      stopped:
        type: integer
        description: The count of stopped tasks
      start_time:
        type: string
        description: The start time
      end_time:
        type: string
        description: The end time
  ReplicationTask:
    type: object
    description: The replication task
    properties:
      id:
        type: integer
        description: The ID
      execution_id:
        type: integer
        description: The execution ID
      resource_type:
        type: string
        description: The resource type
      src_resource:
        type: string
        description: The source resource
      dst_resource:
        type: string
        description: The destination resource
      job_id:
        type: string
        description: The job ID
      status:
        type: string
        description: The status
      start_time:
        type: string
        description: The start time
      end_time:
        type: string
        description: The end time<|MERGE_RESOLUTION|>--- conflicted
+++ resolved
@@ -3028,20 +3028,11 @@
         '200':
           description: Updated gc's schedule successfully.
         '400':
-<<<<<<< HEAD
-          description: Bad params.
-=======
           description: Invalid schedule type.
->>>>>>> e538a4c4
         '401':
           description: User need to log in first.
         '403':
           description: User does not have permission of admin role.
-<<<<<<< HEAD
-        '404':
-          description: GC schedule does not exist.
-=======
->>>>>>> e538a4c4
         '500':
           description: Unexpected internal errors.
     post:
