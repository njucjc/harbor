--- conflicted
+++ resolved
@@ -15,15 +15,10 @@
     container_name: registry
     restart: always
     volumes:
-<<<<<<< HEAD
-      - /data/registry:/storage
-      - ./common/config/registry/:/etc/registry/
+      - /data/registry:/storage:z
+      - ./common/config/registry/:/etc/registry/:z
     networks:
       - harbor
-=======
-      - /data/registry:/storage:z
-      - ./common/config/registry/:/etc/registry/:z
->>>>>>> e5fae8d4
     environment:
       - GODEBUG=netdns=cgo
     command:
@@ -40,13 +35,9 @@
     container_name: harbor-db
     restart: always
     volumes:
-<<<<<<< HEAD
-      - /data/database:/var/lib/mysql
+      - /data/database:/var/lib/mysql:z
     networks:
       - harbor
-=======
-      - /data/database:/var/lib/mysql:z
->>>>>>> e5fae8d4
     env_file:
       - ./common/config/db/env
     depends_on:
@@ -82,18 +73,12 @@
       - ./common/config/ui/env
     restart: always
     volumes:
-<<<<<<< HEAD
-      - ./common/config/ui/app.conf:/etc/ui/app.conf
-      - ./common/config/ui/private_key.pem:/etc/ui/private_key.pem
-      - /data/secretkey:/etc/ui/key
-      - /data/ca_download/:/etc/ui/ca/
+      - ./common/config/ui/app.conf:/etc/ui/app.conf:z
+      - ./common/config/ui/private_key.pem:/etc/ui/private_key.pem:z
+      - /data/secretkey:/etc/ui/key:z
+      - /data/ca_download/:/etc/ui/ca/:z
     networks:
       - harbor
-=======
-      - ./common/config/ui/app.conf:/etc/ui/app.conf:z
-      - ./common/config/ui/private_key.pem:/etc/ui/private_key.pem:z
-      - /data:/harbor_storage:z
->>>>>>> e5fae8d4
     depends_on:
       - log
       - adminserver
@@ -110,16 +95,11 @@
       - ./common/config/jobservice/env
     restart: always
     volumes:
-<<<<<<< HEAD
-      - /data/job_logs:/var/log/jobs
-      - ./common/config/jobservice/app.conf:/etc/jobservice/app.conf
-      - /data/secretkey:/etc/jobservice/key
+      - /data/job_logs:/var/log/jobs:z
+      - ./common/config/jobservice/app.conf:/etc/jobservice/app.conf:z
+      - /data/secretkey:/etc/jobservice/key:z
     networks:
       - harbor
-=======
-      - /data/job_logs:/var/log/jobs:z
-      - ./common/config/jobservice/app.conf:/etc/jobservice/app.conf:z
->>>>>>> e5fae8d4
     depends_on:
       - ui
       - adminserver
@@ -133,13 +113,9 @@
     container_name: nginx
     restart: always
     volumes:
-<<<<<<< HEAD
-      - ./common/config/nginx:/etc/nginx
+      - ./common/config/nginx:/etc/nginx:z
     networks:
       - harbor
-=======
-      - ./common/config/nginx:/etc/nginx:z
->>>>>>> e5fae8d4
     ports:
       - 80:80
       - 443:443
