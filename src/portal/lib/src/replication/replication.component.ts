--- conflicted
+++ resolved
@@ -21,14 +21,8 @@
   EventEmitter
 } from "@angular/core";
 import { Comparator, State } from "../service/interface";
-<<<<<<< HEAD
-import { Subscription, forkJoin, timer, throwError} from "rxjs";
 import { finalize, catchError, map } from "rxjs/operators";
-=======
-import { Subscription, forkJoin, timer, Observable} from "rxjs";
-
->>>>>>> 204c139d
-
+import { Subscription, forkJoin, timer, Observable, throwError } from "rxjs";
 import { TranslateService } from "@ngx-translate/core";
 
 import { ListReplicationRuleComponent } from "../list-replication-rule/list-replication-rule.component";
@@ -59,16 +53,10 @@
 import { ConfirmationMessage } from "../confirmation-dialog/confirmation-message";
 import { ConfirmationDialogComponent } from "../confirmation-dialog/confirmation-dialog.component";
 import { ConfirmationAcknowledgement } from "../confirmation-dialog/confirmation-state-message";
-import {operateChanges, OperationState, OperateInfo} from "../operation/operate";
-import {OperationService} from "../operation/operation.service";
-<<<<<<< HEAD
-
+import { operateChanges, OperationState, OperateInfo } from "../operation/operate";
+import { OperationService } from "../operation/operation.service";
 import { Router } from "@angular/router";
 
-=======
-import { catchError, map } from "rxjs/operators";
-import { throwError as observableThrowError } from "rxjs";
->>>>>>> 204c139d
 const ruleStatus: { [key: string]: any } = [
   { key: "all", description: "REPLICATION.ALL_STATUS" },
   { key: "1", description: "REPLICATION.ENABLED" },
@@ -161,10 +149,10 @@
 
   creationTimeComparator: Comparator<ReplicationJob> = new CustomComparator<
     ReplicationJob
-  >("start_time", "date");
+    >("start_time", "date");
   updateTimeComparator: Comparator<ReplicationJob> = new CustomComparator<
     ReplicationJob
-  >("end_time", "date");
+    >("end_time", "date");
 
   // Server driven pagination
   currentPage: number = 1;
@@ -179,7 +167,7 @@
     private errorHandler: ErrorHandler,
     private replicationService: ReplicationService,
     private operationService: OperationService,
-    private translateService: TranslateService) {}
+    private translateService: TranslateService) { }
 
   public get showPaginationIndex(): boolean {
     return this.totalCount > 0;
@@ -257,15 +245,9 @@
     this.jobs = doSorting<ReplicationJobItem>(this.jobs, state);
 
     this.jobsLoading = false;
-<<<<<<< HEAD
-    toPromise<ReplicationJob>(
-      this.replicationService.getExecutions(this.search.ruleId, params)
-    )
-      .then(response => {
-=======
-      this.replicationService.getJobs(this.search.ruleId, params)
+
+    this.replicationService.getExecutions(this.search.ruleId, params)
       .subscribe(response => {
->>>>>>> 204c139d
         this.totalCount = response.metadata.xTotalCount;
         this.jobs = response.data;
 
@@ -367,23 +349,23 @@
     this.operationService.publishInfo(operMessage);
 
     return this.replicationService.replicateRule(+rule.id)
-        .pipe(map(response => {
-          this.translateService.get('BATCH.REPLICATE_SUCCESS')
-              .subscribe(res => operateChanges(operMessage, OperationState.success));
-        })
+      .pipe(map(response => {
+        this.translateService.get('BATCH.REPLICATE_SUCCESS')
+          .subscribe(res => operateChanges(operMessage, OperationState.success));
+      })
         , catchError(error => {
           if (error && error.status === 412) {
             return forkJoin(this.translateService.get('BATCH.REPLICATE_FAILURE'),
-                this.translateService.get('REPLICATION.REPLICATE_SUMMARY_FAILURE'))
-                .pipe(map(function (res) {
-                  operateChanges(operMessage, OperationState.failure, res[1]);
-            }));
+              this.translateService.get('REPLICATION.REPLICATE_SUMMARY_FAILURE'))
+              .pipe(map(function (res) {
+                operateChanges(operMessage, OperationState.failure, res[1]);
+              }));
           } else {
             return this.translateService.get('BATCH.REPLICATE_FAILURE').pipe(map(res => {
               operateChanges(operMessage, OperationState.failure, res);
             }));
-        }
-      }));
+          }
+        }));
   }
 
   customRedirect(rule: ReplicationRule) {
@@ -419,7 +401,6 @@
     this.hiddenJobList = true;
   }
 
-<<<<<<< HEAD
   openStopExecutionsDialog(targets: ReplicationJobItem[]) {
     let ExecutionId = targets.map(robot => robot.id).join(",");
     let StopExecutionsMessage = new ConfirmationMessage(
@@ -449,7 +430,7 @@
     }
 
     this.isStopOnGoing = true;
-    if  (this.jobs && this.jobs.length) {
+    if (this.jobs && this.jobs.length) {
       let ExecutionsStop$ = targets.map(target => this.StopOperate(target));
       forkJoin(ExecutionsStop$)
         .pipe(
@@ -461,16 +442,6 @@
           })
         )
         .subscribe(() => { });
-=======
-  stopJobs() {
-    if (this.jobs && this.jobs.length) {
-      this.isStopOnGoing = true;
-      this.replicationService.stopJobs(this.jobs[0].policy_id)
-        .subscribe(res => {
-          this.refreshJobs();
-          this.isStopOnGoing = false;
-        }, error => this.errorHandler.error(error));
->>>>>>> 204c139d
     }
   }
 
