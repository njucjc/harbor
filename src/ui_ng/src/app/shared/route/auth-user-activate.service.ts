import { Injectable } from '@angular/core';
import {
  CanActivate, Router,
  ActivatedRouteSnapshot,
  RouterStateSnapshot,
  CanActivateChild,
  NavigationExtras
} from '@angular/router';
import { SessionService } from '../../shared/session.service';
import { CommonRoutes, AdmiralQueryParamKey } from '../../shared/shared.const';
import { AppConfigService } from '../../app-config.service';
<<<<<<< HEAD
import { maintainUrlQueryParmas } from '../../shared/shared.utils';
=======
>>>>>>> c33df95c

@Injectable()
export class AuthCheckGuard implements CanActivate, CanActivateChild {
  constructor(
    private authService: SessionService,
    private router: Router,
    private appConfigService: AppConfigService) { }

  private isGuest(route: ActivatedRouteSnapshot, state: RouterStateSnapshot): boolean {
    let queryParams = route.queryParams;
    if (queryParams) {
      if (queryParams["guest"]) {
        let proRegExp = /\/harbor\/projects\/[\d]+\/.+/i;
        const libRegExp = /\/harbor\/tags\/[\d]+\/.+/i;
        if (proRegExp.test(state.url)|| libRegExp.test(state.url)) {
          return true;
        }
      }
    }

    return false;
  }

  canActivate(route: ActivatedRouteSnapshot, state: RouterStateSnapshot): Promise<boolean> | boolean {
    return new Promise((resolve, reject) => {
      //Before activating, we firstly need to confirm whether the route is coming from peer part - admiral
      let queryParams = route.queryParams;
      if (queryParams) {
        if (queryParams[AdmiralQueryParamKey]) {
<<<<<<< HEAD
          this.appConfigService.saveAdmiralEndpoint(queryParams[AdmiralQueryParamKey]);
          //Remove the query parameter key pair and redirect
          let keyRemovedUrl = maintainUrlQueryParmas(state.url, AdmiralQueryParamKey, undefined);
          if(!/[?]{1}.+/i.test(keyRemovedUrl)){
            keyRemovedUrl = keyRemovedUrl.replace('?','');
          }

          this.router.navigateByUrl(keyRemovedUrl);
          return resolve(false);
=======
          console.debug(queryParams[AdmiralQueryParamKey]);
>>>>>>> c33df95c
        }
      }

      let user = this.authService.getCurrentUser();
      if (!user) {
        this.authService.retrieveUser()
          .then(() => resolve(true))
          .catch(error => {
            //If is guest, skip it
            if (this.isGuest(route, state)) {
              return resolve(true);
            }
            //Session retrieving failed then redirect to sign-in
            //no matter what status code is.
            //Please pay attention that route 'HARBOR_ROOT' and 'EMBEDDED_SIGN_IN' support anonymous user
            if (state.url != CommonRoutes.HARBOR_ROOT && !state.url.startsWith(CommonRoutes.EMBEDDED_SIGN_IN)) {
              let navigatorExtra: NavigationExtras = {
                queryParams: { "redirect_url": state.url }
              };
              this.router.navigate([CommonRoutes.EMBEDDED_SIGN_IN], navigatorExtra);
              return resolve(false);
            } else {
              return resolve(true);
            }
          });
      } else {
        return resolve(true);
      }
    });
  }

  canActivateChild(route: ActivatedRouteSnapshot, state: RouterStateSnapshot): Promise<boolean> | boolean {
    return this.canActivate(route, state);
  }
}<|MERGE_RESOLUTION|>--- conflicted
+++ resolved
@@ -6,13 +6,12 @@
   CanActivateChild,
   NavigationExtras
 } from '@angular/router';
+
 import { SessionService } from '../../shared/session.service';
 import { CommonRoutes, AdmiralQueryParamKey } from '../../shared/shared.const';
 import { AppConfigService } from '../../app-config.service';
-<<<<<<< HEAD
 import { maintainUrlQueryParmas } from '../../shared/shared.utils';
-=======
->>>>>>> c33df95c
+
 
 @Injectable()
 export class AuthCheckGuard implements CanActivate, CanActivateChild {
@@ -42,7 +41,6 @@
       let queryParams = route.queryParams;
       if (queryParams) {
         if (queryParams[AdmiralQueryParamKey]) {
-<<<<<<< HEAD
           this.appConfigService.saveAdmiralEndpoint(queryParams[AdmiralQueryParamKey]);
           //Remove the query parameter key pair and redirect
           let keyRemovedUrl = maintainUrlQueryParmas(state.url, AdmiralQueryParamKey, undefined);
@@ -52,9 +50,7 @@
 
           this.router.navigateByUrl(keyRemovedUrl);
           return resolve(false);
-=======
-          console.debug(queryParams[AdmiralQueryParamKey]);
->>>>>>> c33df95c
+
         }
       }
 
