--- conflicted
+++ resolved
@@ -45,11 +45,7 @@
     Capture Page Screenshot
 
 Switch To Configure
-<<<<<<< HEAD
-    Click Element  xpath=/html/body/harbor-app/harbor-shell/clr-main-container/div/nav/section/section/ul/li[4]/a
-=======
-    Click Element  xpath=${configuration_xpath}
->>>>>>> f20103dc
+    Click Element  xpath=${configuration_xpath}
     Sleep  2
 
 Test Ldap Connection
@@ -93,11 +89,7 @@
 Set Pro Create Admin Only	
     #set limit to admin only
     Sleep  2
-<<<<<<< HEAD
-    Click Element  xpath=//clr-main-container//nav//ul/li[4]
-=======
-    Click Element  xpath=${configuration_xpath}
->>>>>>> f20103dc
+    Click Element  xpath=${configuration_xpath}
     Sleep  1
     Click Element  xpath=//select[@id="proCreation"]
     Click Element  xpath=//select[@id="proCreation"]//option[@value="adminonly"]
@@ -106,12 +98,8 @@
     Capture Page Screenshot  AdminCreateOnly.png
 
 Set Pro Create Every One	
-    #set limit to Every One	
-<<<<<<< HEAD
-    Click Element  xpath=//clr-main-container//nav//ul/li[4]
-=======
-    Click Element  xpath=${configuration_xpath}
->>>>>>> f20103dc
+    #set limit to Every One
+    Click Element  xpath=${configuration_xpath}
     Sleep  1
     Click Element  xpath=//select[@id="proCreation"]
     Click Element  xpath=//select[@id="proCreation"]//option[@value="everyone"]
@@ -120,12 +108,8 @@
     Sleep  2
     Capture Page Screenshot  EveryoneCreate.png
 
-Disable Self Reg	
-<<<<<<< HEAD
-    Click Element  xpath=//clr-main-container//nav//ul/li[4]
-=======
-    Click Element  xpath=${configuration_xpath}
->>>>>>> f20103dc
+Disable Self Reg
+    Click Element  xpath=${configuration_xpath}
     Mouse Down  xpath=${self_reg_xpath}
     Mouse Up  xpath=${self_reg_xpath}
     Sleep  1
@@ -158,11 +142,7 @@
 ## System settings	
 Switch To System Settings
     Sleep  1
-<<<<<<< HEAD
-    Click Element  xpath=//clr-main-container//nav//ul/li[4]
-=======
-    Click Element  xpath=${configuration_xpath}
->>>>>>> f20103dc
+    Click Element  xpath=${configuration_xpath}
     Click Element  xpath=//*[@id="config-system"]
 
 Modify Token Expiration
